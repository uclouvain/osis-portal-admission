--- conflicted
+++ resolved
@@ -41,8 +41,7 @@
         return AdmissionAutocompleteAPIClient().list_sector_dtos()
 
     @classmethod
-<<<<<<< HEAD
-    def autocomplete_doctorates(cls, sigle):
+    def get_doctorates(cls, sigle):
         return AdmissionAutocompleteAPIClient().list_doctorat_dtos(sigle)
 
     @classmethod
@@ -51,8 +50,4 @@
 
     @classmethod
     def autocomplete_zip_codes(cls, postal_code):
-        return AdmissionAutocompleteAPIClient().list_zip_codes(zip_code=postal_code).results
-=======
-    def get_doctorates(cls, sigle):
-        return AdmissionAutocompleteAPIClient().list_doctorat_dtos(sigle)
->>>>>>> b049dbd3
+        return AdmissionAutocompleteAPIClient().list_zip_codes(zip_code=postal_code).results