# ##############################################################################
#
#    OSIS stands for Open Student Information System. It's an application
#    designed to manage the core business of higher education institutions,
#    such as universities, faculties, institutes and professional schools.
#    The core business involves the administration of students, teachers,
#    courses, programs and so on.
#
#    Copyright (C) 2015-2021 Université catholique de Louvain (http://www.uclouvain.be)
#
#    This program is free software: you can redistribute it and/or modify
#    it under the terms of the GNU General Public License as published by
#    the Free Software Foundation, either version 3 of the License, or
#    (at your option) any later version.
#
#    This program is distributed in the hope that it will be useful,
#    but WITHOUT ANY WARRANTY; without even the implied warranty of
#    MERCHANTABILITY or FITNESS FOR A PARTICULAR PURPOSE.  See the
#    GNU General Public License for more details.
#
#    A copy of this license - GNU General Public License - is available
#    at the root of the source code of this program.  If not,
#    see http://www.gnu.org/licenses/.
#
# ##############################################################################
from frontoffice.settings.osis_sdk.utils import build_mandatory_auth_headers
from osis_admission_sdk import ApiClient

from frontoffice.settings.osis_sdk import admission as admission_sdk
from osis_admission_sdk.api import person_api


class AdmissionPersonAPIClient:
    def __new__(cls):
        api_config = admission_sdk.build_configuration()
        return person_api.PersonApi(ApiClient(configuration=api_config))


class AdmissionPersonService:
    @classmethod
    def retrieve_person(cls, person, uuid=None):
        if uuid:
            AdmissionPersonAPIClient().retrieve_person_identification_admission(
                uuid=str(uuid),
                **build_mandatory_auth_headers(person),
            )
        return AdmissionPersonAPIClient().retrieve_person_identification(
            **build_mandatory_auth_headers(person),
        )

    @classmethod
    def update_person(cls, person, uuid=None, **data):
        if uuid:
            return AdmissionPersonAPIClient().update_person_identification_admission(
                uuid=str(uuid),
                person_identification=data,
                **build_mandatory_auth_headers(person),
            )
        return AdmissionPersonAPIClient().update_person_identification(
            person_identification=data,
            **build_mandatory_auth_headers(person),
        )

    @classmethod
    def retrieve_person_coordonnees(cls, person, uuid=None):
        if uuid:
            return AdmissionPersonAPIClient().retrieve_coordonnees_admission(
                uuid=str(uuid),
                **build_mandatory_auth_headers(person),
            )
        return AdmissionPersonAPIClient().retrieve_coordonnees(
            **build_mandatory_auth_headers(person),
        )

    @classmethod
    def update_person_coordonnees(cls, person, uuid=None, **data):
        if uuid:
            return AdmissionPersonAPIClient().update_coordonnees_admission(
                uuid=str(uuid),
                coordonnees=data,
                **build_mandatory_auth_headers(person),
            )
        return AdmissionPersonAPIClient().update_coordonnees(
            coordonnees=data,
            **build_mandatory_auth_headers(person),
        )

    @classmethod
<<<<<<< HEAD
    def retrieve_curriculum(cls, person):
        return AdmissionPersonAPIClient().retrieve_curriculum(
=======
    def retrieve_high_school_diploma(cls, person, uuid=None):
        if uuid:
            return AdmissionPersonAPIClient().retrieve_high_school_diploma_admission(
                uuid=str(uuid),
                **build_mandatory_auth_headers(person))
        return AdmissionPersonAPIClient().retrieve_high_school_diploma(**build_mandatory_auth_headers(person))

    @classmethod
    def update_high_school_diploma(cls, person, data, uuid=None):
        if uuid:
            return AdmissionPersonAPIClient().update_high_school_diploma_admission(
                uuid=str(uuid),
                high_school_diploma=data,
                **build_mandatory_auth_headers(person),
            )
        return AdmissionPersonAPIClient().update_high_school_diploma(
            high_school_diploma=data,
>>>>>>> 19fbfb30
            **build_mandatory_auth_headers(person),
        )

    @classmethod
<<<<<<< HEAD
    def update_curriculum(cls, person, **data):
        return AdmissionPersonAPIClient().update_curriculum(
            curriculum=data,
=======
    def retrieve_languages_knowledge(cls, person):
        return AdmissionPersonAPIClient().list_language_knowledges(**build_mandatory_auth_headers(person))

    @classmethod
    def update_languages_knowledge(cls, person, data):
        return AdmissionPersonAPIClient().create_language_knowledge(
            language_knowledge=data,
>>>>>>> 19fbfb30
            **build_mandatory_auth_headers(person),
        )<|MERGE_RESOLUTION|>--- conflicted
+++ resolved
@@ -86,10 +86,6 @@
         )
 
     @classmethod
-<<<<<<< HEAD
-    def retrieve_curriculum(cls, person):
-        return AdmissionPersonAPIClient().retrieve_curriculum(
-=======
     def retrieve_high_school_diploma(cls, person, uuid=None):
         if uuid:
             return AdmissionPersonAPIClient().retrieve_high_school_diploma_admission(
@@ -107,16 +103,10 @@
             )
         return AdmissionPersonAPIClient().update_high_school_diploma(
             high_school_diploma=data,
->>>>>>> 19fbfb30
             **build_mandatory_auth_headers(person),
         )
 
     @classmethod
-<<<<<<< HEAD
-    def update_curriculum(cls, person, **data):
-        return AdmissionPersonAPIClient().update_curriculum(
-            curriculum=data,
-=======
     def retrieve_languages_knowledge(cls, person):
         return AdmissionPersonAPIClient().list_language_knowledges(**build_mandatory_auth_headers(person))
 
@@ -124,6 +114,18 @@
     def update_languages_knowledge(cls, person, data):
         return AdmissionPersonAPIClient().create_language_knowledge(
             language_knowledge=data,
->>>>>>> 19fbfb30
+            **build_mandatory_auth_headers(person),
+        )
+
+    @classmethod
+    def retrieve_curriculum(cls, person):
+        return AdmissionPersonAPIClient().retrieve_curriculum(
+            **build_mandatory_auth_headers(person),
+        )
+
+    @classmethod
+    def update_curriculum(cls, person, **data):
+        return AdmissionPersonAPIClient().update_curriculum(
+            curriculum=data,
             **build_mandatory_auth_headers(person),
         )