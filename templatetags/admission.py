# ##############################################################################
#
#  OSIS stands for Open Student Information System. It's an application
#  designed to manage the core business of higher education institutions,
#  such as universities, faculties, institutes and professional schools.
#  The core business involves the administration of students, teachers,
#  courses, programs and so on.
#
#  Copyright (C) 2015-2025 Université catholique de Louvain (http://www.uclouvain.be)
#
#  This program is free software: you can redistribute it and/or modify
#  it under the terms of the GNU General Public License as published by
#  the Free Software Foundation, either version 3 of the License, or
#  (at your option) any later version.
#
#  This program is distributed in the hope that it will be useful,
#  but WITHOUT ANY WARRANTY; without even the implied warranty of
#  MERCHANTABILITY or FITNESS FOR A PARTICULAR PURPOSE.  See the
#  GNU General Public License for more details.
#
#  A copy of this license - GNU General Public License - is available
#  at the root of the source code of this program.  If not,
#  see http://www.gnu.org/licenses/.
#
# ##############################################################################

import functools
import re
from contextlib import suppress
from dataclasses import dataclass
from inspect import getfullargspec
from typing import Union

from bootstrap3.forms import render_field
from bootstrap3.renderers import FieldRenderer
from bootstrap3.utils import add_css_class
from django import template
from django.conf import settings
from django.core.exceptions import ImproperlyConfigured
from django.core.validators import EMPTY_VALUES
from django.shortcuts import resolve_url
from django.template.defaultfilters import unordered_list
from django.test import override_settings
from django.utils.safestring import SafeString, mark_safe
from django.utils.translation import get_language
from django.utils.translation import gettext_lazy as _
from django.utils.translation import pgettext_lazy
from osis_admission_sdk.exceptions import (
    ForbiddenException,
    NotFoundException,
    UnauthorizedException,
)
from osis_admission_sdk.model.membre_cadto_nested import MembreCADTONested
from osis_admission_sdk.model.promoteur_dto_nested import PromoteurDTONested

from admission.constants import READ_ACTIONS_BY_TAB, UPDATE_ACTIONS_BY_TAB
from admission.contrib.enums import (
    ADMISSION_CONTEXT_BY_OSIS_EDUCATION_TYPE,
    IN_PROGRESS_STATUSES,
    ActorType,
    ChoixEtatSignature,
    ChoixMoyensDecouverteFormation,
    ChoixStatutPropositionContinue,
    ChoixStatutPropositionDoctorale,
    ChoixStatutPropositionGenerale,
)
from admission.contrib.enums.specific_question import (
    TYPES_ITEMS_LECTURE_SEULE,
    TypeItemFormulaire,
)
from admission.contrib.enums.training_choice import (
    ADMISSION_EDUCATION_TYPE_BY_OSIS_TYPE,
)
from admission.contrib.forms.supervision import DoctorateAdmissionMemberSupervisionForm
from admission.services.proposition import (
    BUSINESS_EXCEPTIONS_BY_TAB,
    AdmissionSupervisionService,
)
from admission.services.reference import (
    CountriesService,
    LanguageService,
    SuperiorInstituteService,
)
from admission.utils import (
    format_academic_year,
    format_school_title,
    get_uuid_value,
    to_snake_case,
)

register = template.Library()


class PanelNode(template.library.InclusionNode):
    def __init__(self, nodelist: dict, func, takes_context, args, kwargs, filename):
        super().__init__(func, takes_context, args, kwargs, filename)
        self.nodelist_dict = nodelist

    def render(self, context):
        for context_name, nodelist in self.nodelist_dict.items():
            context[context_name] = nodelist.render(context)
        return super().render(context)


def register_panel(filename, takes_context=None, name=None):
    def dec(func):
        params, varargs, varkw, defaults, kwonly, kwonly_defaults, _ = getfullargspec(func)
        function_name = name or getattr(func, '_decorated_function', func).__name__

        @functools.wraps(func)
        def compile_func(parser, token):
            # {% panel %} and its arguments
            bits = token.split_contents()[1:]
            args, kwargs = template.library.parse_bits(
                parser, bits, params, varargs, varkw, defaults, kwonly, kwonly_defaults, takes_context, function_name
            )
            nodelist_dict = {'panel_body': parser.parse(('footer', 'endpanel'))}
            token = parser.next_token()

            # {% footer %} (optional)
            if token.contents == 'footer':
                nodelist_dict['panel_footer'] = parser.parse(('endpanel',))
                parser.next_token()

            return PanelNode(nodelist_dict, func, takes_context, args, kwargs, filename)

        register.tag(function_name, compile_func)
        return func

    return dec


@dataclass(frozen=True)
class Tab:
    name: str
    label: str
    icon: str = ''

    def __eq__(self, o) -> bool:
        if isinstance(o, Tab):
            return o.name == self.name
        return o == self.name

    def __hash__(self):
        # Only hash the name, as lazy strings have different memory addresses
        return hash(self.name)

    def __str__(self):
        return self.name


TAB_TREES = {
    'create': {
        Tab('personal', _('Personal data'), 'id-card'): [
            Tab('person', _('Identification')),
            Tab('coordonnees', _('Contact details')),
        ],
        Tab('training', _('Course choice'), 'person-chalkboard'): [
            Tab('training-choice', _('Course choice')),
        ],
        Tab('experience', _('Previous experience'), 'person-walking-luggage'): [
            Tab('education', _('Secondary studies')),
            Tab('curriculum', _('Curriculum')),
            Tab('languages', _('Knowledge of languages')),
        ],
    },
    'doctorate': {
        Tab('personal', _('Personal data'), 'id-card'): [
            Tab('person', _('Identification')),
            Tab('coordonnees', _('Contact details')),
        ],
        Tab('training-choice', _('Course choice'), 'person-chalkboard'): [
            Tab('training-choice', _('Course choice')),
        ],
        Tab('experience', _('Previous experience'), 'person-walking-luggage'): [
            Tab('curriculum', _('Curriculum')),
            Tab('languages', _('Knowledge of languages')),
        ],
        Tab('additional-information', _('Additional information'), 'puzzle-piece'): [
            Tab('accounting', _('Additional information')),
        ],
        Tab('doctorate', pgettext_lazy('tab name', 'Research'), 'person-chalkboard'): [
            Tab('project', pgettext_lazy('tab name', 'Research')),
            Tab('cotutelle', _('Cotutelle')),
            Tab('supervision', _('Support committee')),
        ],
        Tab('confirm-submit', _('Finalise application'), 'flag'): [
            Tab('confirm-submit', _('Confirmation and submission')),
        ],
        Tab('documents', _('Documents'), 'folder-open'): [
            Tab('documents', _('Documents')),
        ],
    },
    'general-education': {
        Tab('personal', _('Personal data'), 'id-card'): [
            Tab('person', _('Identification')),
            Tab('coordonnees', _('Contact details')),
        ],
        Tab('general-education', _('Course choice'), 'person-chalkboard'): [
            Tab('training-choice', _('Course choice')),
        ],
        Tab('experience', _('Previous experience'), 'person-walking-luggage'): [
            Tab('education', _('Secondary studies')),
            Tab('curriculum', _('Curriculum')),
            Tab('exam', _('Exam')),
        ],
        Tab('additional-information', _('Additional information'), 'puzzle-piece'): [
            Tab('accounting', _('Accounting')),
            Tab('specific-questions', _('Specific aspects')),
        ],
        Tab('confirm-submit', _('Finalise application'), 'flag'): [
            Tab('confirm-submit', _('Confirmation and submission')),
        ],
        Tab('documents', _('Documents'), 'folder-open'): [
            Tab('documents', _('Documents')),
        ],
    },
    'continuing-education': {
        Tab('personal', _('Personal data'), 'id-card'): [
            Tab('person', _('Identification')),
            Tab('coordonnees', _('Contact details')),
        ],
        Tab('continuing-education', _('Course choice'), 'person-chalkboard'): [
            Tab('training-choice', _('Course choice')),
        ],
        Tab('experience', _('Previous experience'), 'person-walking-luggage'): [
            Tab('education', _('Secondary studies')),
            Tab('curriculum', _('Curriculum')),
        ],
        Tab('additional-information', _('Additional information'), 'puzzle-piece'): [
            Tab('specific-questions', _('Specific aspects')),
        ],
        Tab('confirm-submit', _('Finalise application'), 'flag'): [
            Tab('confirm-submit', _('Confirmation and submission')),
        ],
        Tab('documents', _('Documents'), 'folder-open'): [
            Tab('documents', _('Documents')),
        ],
    },
}


def _get_active_parent(tab_tree, tab_name):
    return next(
        (parent for parent, children in tab_tree.items() if any(child.name == tab_name for child in children)),
        None,
    )


@register.filter
def can_make_action(admission, action_name):
    """Return true if the specified action can be applied for this admission, otherwise return False"""
    if not admission:
        return False
    return 'url' in admission.links.get(action_name, {})


def _can_access_tab(admission, tab_name, actions_by_tab):
    """Return true if the specified tab can be opened for this admission, otherwise return False"""
    try:
        actions = actions_by_tab[tab_name]

        if isinstance(actions, tuple):
            return any(can_make_action(admission, action) for action in actions)

        return can_make_action(admission, actions)
    except AttributeError:
        raise ImproperlyConfigured("The admission should contain the 'links' property to check tab access")
    except KeyError:
        raise ImproperlyConfigured(
            "Please check that the '{}' property is well specified in the 'READ_ACTIONS_BY_TAB' and"
            " 'UPDATE_ACTIONS_BY_TAB' constants".format(tab_name)
        )


def get_valid_tab_tree(tab_tree, admission):
    """
    Return a tab tree based on the specified one but whose tabs depending on the permissions links.
    """
    if admission:
        valid_tab_tree = {}

        # Loop over the tabs of the original tab tree
        for parent_tab, sub_tabs in tab_tree.items():
            # Get the accessible sub tabs depending on the user permissions
            valid_sub_tabs = [tab for tab in sub_tabs if _can_access_tab(admission, tab.name, READ_ACTIONS_BY_TAB)]
            # Only add the parent tab if at least one sub tab is allowed
            if len(valid_sub_tabs) > 0:
                valid_tab_tree[parent_tab] = valid_sub_tabs

        return valid_tab_tree

    return tab_tree


def get_current_tab_name(context):
    match = context['request'].resolver_match
    namespace_size = len(match.namespaces)
    if namespace_size > 3:
        # Sub tabs - update mode (e.g: admission:doctorate:update:curriculum:experience_detail)
        return match.namespaces[3]
    if namespace_size == 3 and match.namespaces[2] != 'update':
        # Sub tabs - read mode (e.g: admission:doctorate:curriculum:experience_detail)
        return match.namespaces[2]
    # Main tabs (e.g: admission:doctorate:curriculum or admission:doctorate:update:curriculum)
    return match.url_name


@register.inclusion_tag('admission/tags/admission_tabs_bar.html', takes_context=True)
def admission_tabs(context, admission=None, with_submit=False):
    """Display current tabs given context (if with_submit=True, display the submit button within tabs)"""
    current_tab_name = get_current_tab_name(context)

    # Create a new tab tree based on the default one but depending on the permissions links
    tab_tree = get_current_tab_tree(context)
    context['tab_tree'] = get_valid_tab_tree(tab_tree, admission)

    return {
        'active_parent': _get_active_parent(tab_tree, current_tab_name),
        'admission': admission,
        'admission_uuid': context['view'].kwargs.get('pk', ''),
        'with_submit': with_submit,
        'no_status': admission and admission.statut not in IN_PROGRESS_STATUSES,
        **context.flatten(),
    }


def get_subtab_label(tab_name, tab_tree_name):
    return next(
        subtab for subtabs in TAB_TREES[tab_tree_name].values() for subtab in subtabs if subtab.name == tab_name
    ).label  # pragma : no branch


@register.simple_tag(takes_context=True)
def current_subtabs(context):
    current_tab_name = get_current_tab_name(context)
    current_tab_tree = get_current_tab_tree(context)
    return current_tab_tree.get(_get_active_parent(current_tab_tree, current_tab_name), [])


@register.simple_tag(takes_context=True)
def get_current_parent_tab(context):
    current_tab_name = get_current_tab_name(context)
    current_tab_tree = get_current_tab_tree(context)
    return _get_active_parent(current_tab_tree, current_tab_name)


@register.simple_tag(takes_context=True)
def get_current_tab(context):
    current_tab_name = get_current_tab_name(context)
    current_tab_tree = get_current_tab_tree(context)
    return next(
        (tab for subtabs in current_tab_tree.values() for tab in subtabs if tab.name == current_tab_name),
        None,
    )


@register.inclusion_tag('admission/tags/admission_subtabs_bar.html', takes_context=True)
def admission_subtabs(context, admission=None, tabs=None):
    """Display current subtabs given context (if tabs is specified, display provided tabs)"""
    current_tab_name = get_current_tab_name(context)
    return {
        'subtabs': tabs or current_subtabs(context),
        'admission': admission,
        'admission_uuid': context['view'].kwargs.get('pk', ''),
        'no_status': admission and admission.statut not in IN_PROGRESS_STATUSES,
        'active_tab': current_tab_name,
        **context.flatten(),
    }


def get_current_tab_tree(context):
    namespaces = context['request'].resolver_match.namespaces
    return TAB_TREES.get(namespaces[1])


@register.simple_tag(takes_context=True)
def get_detail_url(context, tab_name, pk, base_namespace=''):
    if not base_namespace:
        base_namespace = ':'.join(context['request'].resolver_match.namespaces[:2])
    return resolve_url('{}:{}'.format(base_namespace, tab_name), pk=pk)


@register.inclusion_tag('admission/tags/field_data.html')
def field_data(
    name,
    data=None,
    css_class=None,
    hide_empty=False,
    translate_data=False,
    inline=False,
    html_tag='',
    empty_value=_('Incomplete field'),
    tooltip=None,
):
    if isinstance(data, list):
<<<<<<< HEAD
        template_string = "{% load osis_document_components %}{% if files %}{% document_visualizer files %}{% endif %}"
=======
        template_string = (
            "{% load osis_document %}"
            "{% if files %}{% document_visualizer files wanted_post_process='ORIGINAL' %}{% endif %}"
        )
>>>>>>> 5c74b7b8
        template_context = {'files': data}
        data = template.Template(template_string).render(template.Context(template_context))

    elif type(data) == bool:
        data = _('Yes') if data else _('No')
    elif translate_data is True:
        data = _(data)

    if inline is True:
        name = _("%(label)s:") % {'label': name}
        css_class = (css_class + ' inline-field-data') if css_class else 'inline-field-data'
    return {
        'name': name,
        'data': data,
        'css_class': css_class,
        'hide_empty': hide_empty,
        'html_tag': html_tag,
        'empty_value': empty_value,
        'tooltip': tooltip,
    }


@register_panel('admission/tags/panel.html', takes_context=True)
def panel(context, title='', title_level=4, additional_class='', **kwargs):
    """
    Template tag for panel
    :param title: the panel title
    :param title_level: the title level
    :param additional_class: css class to add
    :type context: django.template.context.RequestContext
    """
    context['title'] = title
    context['title_level'] = title_level
    context['additional_class'] = additional_class
    context['attributes'] = {k.replace('_', '-'): v for k, v in kwargs.items()}
    return context


@register.simple_tag(takes_context=True)
def get_dashboard_links(context):
    from admission.services.proposition import AdmissionPropositionService

    with suppress(UnauthorizedException, NotFoundException, ForbiddenException):
        return AdmissionPropositionService.get_dashboard_links(context['request'].user.person)
    return {}


@register.filter
def get_item(dictionary, key):
    return dictionary.get(key)


@register.filter
def split(string: str, delimiter=','):
    return string.split(delimiter)


@register.filter
def strip(value):
    if isinstance(value, str):
        return value.strip()
    return value


@register.filter
def can_read_tab(admission, tab):
    """Return true if the specified tab can be opened in reading mode for this admission, otherwise return False"""
    return _can_access_tab(admission, str(tab), READ_ACTIONS_BY_TAB)


@register.filter
def can_update_tab(admission, tab):
    """Return true if the specified tab can be opened in writing mode for this admission, otherwise return False"""
    return _can_access_tab(admission, str(tab), UPDATE_ACTIONS_BY_TAB)


@register.filter
def add_str(arg1, arg2):
    """Return the concatenation of two arguments."""
    return f'{arg1}{arg2}'


@register.simple_tag(takes_context=True)
def has_error_in_tab(context, admission, tab):
    """Return true if the tab (or subtab) has errors"""
    if not admission or not hasattr(admission, 'erreurs'):
        return False
    if tab not in BUSINESS_EXCEPTIONS_BY_TAB:
        children = get_current_tab_tree(context).get(tab)
        if children is None:
            raise ImproperlyConfigured(f"{tab} has no children and is not in BUSINESS_EXCEPTIONS_BY_TAB, correct name")
        return any(
            erreur['status_code'] in [e.value for e in BUSINESS_EXCEPTIONS_BY_TAB[subtab]]
            for subtab in children
            for erreur in admission.erreurs
        )
    return any(
        erreur['status_code'] in [e.value for e in BUSINESS_EXCEPTIONS_BY_TAB[tab]] for erreur in admission.erreurs
    )


@register.inclusion_tag('admission/tags/bootstrap_field_with_tooltip.html')
def bootstrap_field_with_tooltip(field, classes='', show_help=False, html_tooltip=False, label_class=''):
    return {
        'field': field,
        'classes': classes,
        'show_help': show_help,
        'html_tooltip': html_tooltip,
        'label_class': label_class,
    }


class NoPostWidgetRenderFieldRenderer(FieldRenderer):
    def post_widget_render(self, html):
        # Override rendering to prevent replacing <ul><li> with <div> in value
        classes = add_css_class('checkbox', self.get_size_class())
        mapping = [
            (rf'<ul id="id_{self.field.name}">\s*<li>', '<div><div class="{klass}">'.format(klass=classes)),
            (r"</label>\s*</li>\s*</ul>", "</label></div></div>"),
        ]
        for k, v in mapping:
            html = re.sub(k, v, html)
        return html


@register.simple_tag
def bootstrap_field_no_post_widget_render(field, **kwargs):
    # Override rendering to prevent bootstrap3 replacing <ul><li> with <div> in value
    with override_settings(
        BOOTSTRAP3={
            "field_renderers": {
                'default': '',
                'custom': 'admission.templatetags.admission.NoPostWidgetRenderFieldRenderer',
            }
        }
    ):
        return render_field(field, layout='custom', **kwargs)


@register.simple_tag
def display(*args):
    """Display args if their value is not empty, can be wrapped by parenthesis, or separated by comma or dash"""
    ret = []
    iterargs = iter(args)
    nextarg = next(iterargs)
    while nextarg != StopIteration:
        if nextarg == "(":
            reduce_wrapping = [next(iterargs, None)]
            while reduce_wrapping[-1] != ")":
                reduce_wrapping.append(next(iterargs, None))
            ret.append(reduce_wrapping_parenthesis(*reduce_wrapping[:-1]))
        elif nextarg == ",":
            ret, val = ret[:-1], next(iter(ret[-1:]), '')
            ret.append(reduce_list_separated(val, next(iterargs, None)))
        elif nextarg in ["-", ':']:
            ret, val = ret[:-1], next(iter(ret[-1:]), '')
            ret.append(reduce_list_separated(val, next(iterargs, None), separator=f" {nextarg} "))
        elif isinstance(nextarg, str) and len(nextarg) > 1 and re.match(r'\s', nextarg[0]):
            ret, suffixed_val = ret[:-1], next(iter(ret[-1:]), '')
            ret.append(f"{suffixed_val}{nextarg}" if suffixed_val else "")
        else:
            ret.append(SafeString(nextarg) if nextarg else '')
        nextarg = next(iterargs, StopIteration)
    return SafeString("".join(ret))


@register.simple_tag
def reduce_wrapping_parenthesis(*args):
    """Display args given their value, wrapped by parenthesis"""
    ret = display(*args)
    if ret:
        return SafeString(f"({ret})")
    return ret


@register.simple_tag
def reduce_list_separated(arg1, arg2, separator=", "):
    """Display args given their value, joined by separator"""
    if arg1 and arg2:
        return separator.join([SafeString(arg1), SafeString(arg2)])
    elif arg1:
        return SafeString(arg1)
    elif arg2:
        return SafeString(arg2)
    return ""


@register.filter
def status_list(admission):
    statuses = {str(admission['status'])}
    for child in admission['children']:
        statuses.add(str(child['status']))
    return ','.join(statuses)


@register.filter
def get_academic_year(year: Union[int, str]):
    """Return the academic year related to a specific year."""
    return format_academic_year(year)


@register.filter
def snake_case(value):
    return to_snake_case(str(value))


@register.simple_tag(takes_context=True)
def get_country_name(context, iso_code: str):
    """Return the country name."""
    if not iso_code:
        return ''
    translated_field = 'name' if get_language() == settings.LANGUAGE_CODE else 'name_en'
    result = CountriesService.get_country(iso_code=iso_code, person=context['request'].user.person)
    return getattr(result, translated_field, '')


@register.inclusion_tag('admission/tags/multiple_field_data.html')
def multiple_field_data(configurations, data, title=_('Specific aspects')):
    """Display the answers of the specific questions based on a list of configurations and a data dictionary"""
    current_language = get_language()

    if not data:
        data = {}

    for field in configurations:
        if field.type in TYPES_ITEMS_LECTURE_SEULE:
            field['value'] = field.text.get(current_language, '')
        elif field.type == TypeItemFormulaire.DOCUMENT.name:
            field['value'] = [get_uuid_value(token) for token in data.get(field.uuid, [])]
        elif field.type == TypeItemFormulaire.SELECTION.name:
            current_value = data.get(field.uuid)
            selected_options = set(current_value) if isinstance(current_value, list) else {current_value}
            field['value'] = ', '.join(
                [value.get(current_language) for value in field['values'] if value.get('key') in selected_options]
            )
        else:
            field['value'] = data.get(field.uuid)

        field['translated_title'] = field.title.get(current_language)

    return {
        'fields': configurations,
        'title': title,
    }


@register.filter
def admission_training_type(osis_training_type: str):
    return ADMISSION_EDUCATION_TYPE_BY_OSIS_TYPE.get(osis_training_type)


@register.filter(is_safe=False)
def default_if_none_or_empty(value, arg):
    """If value is None or empty, use given default."""
    return value if value not in EMPTY_VALUES else arg


@register.simple_tag
def interpolate(string, **kwargs):
    """Interpolate variables inside a string"""
    return string % kwargs


@register.simple_tag
def admission_status(status: str, osis_education_type: str):
    """Get the status of a specific admission"""
    admission_context = ADMISSION_CONTEXT_BY_OSIS_EDUCATION_TYPE.get(osis_education_type)
    status_enum = {
        'general-education': ChoixStatutPropositionGenerale,
        'continuing-education': ChoixStatutPropositionContinue,
        'doctorate': ChoixStatutPropositionDoctorale,
    }.get(admission_context)
    return status_enum.get_value(status)


@register.simple_tag(takes_context=True)
def edit_external_member_form(context, membre: Union['PromoteurDTONested', 'MembreCADTONested']):
    """Get an edit form"""
    initial = membre.to_dict()
    initial['pays'] = initial['code_pays']
    return DoctorateAdmissionMemberSupervisionForm(
        prefix=f"member-{membre.uuid}",
        person=context['user'].person,
        initial=initial,
    )


@register.filter
def diplomatic_post_name(diplomatic_post):
    """Get the name of a diplomatic post"""
    if diplomatic_post:
        return diplomatic_post.get('nom_francais' if get_language() == settings.LANGUAGE_CODE else 'nom_anglais')


@register.simple_tag
def form_fields_are_empty(form, *fields):
    """Return True if the form fields are empty."""
    return all(form[field_name].value() in form[field_name].field.empty_values for field_name in fields)


@register.simple_tag
def value_if_all(value, *conditions):
    """Return the value if all conditions are true."""
    return value if all(conditions) else ''


@register.simple_tag
def value_if_any(value, *conditions):
    """Return the value if any condition is true."""
    return value if any(conditions) else ''


@register.filter
def format_ways_to_find_out_about_the_course(proposition):
    """
    Format the list of ways to find out about the course of a proposition.
    :param proposition: The proposition
    :return: An unordered list of ways to find out about the course (including the "other" case, if any)
    """
    return unordered_list(
        [
            (
                ChoixMoyensDecouverteFormation.get_value(way)
                if way != ChoixMoyensDecouverteFormation.AUTRE.name
                else proposition.autre_moyen_decouverte_formation or ChoixMoyensDecouverteFormation.AUTRE.value
            )
            for way in proposition.moyens_decouverte_formation
        ]
    )


@register.simple_tag(takes_context=True)
def get_language_name(context, code):
    """Return the label of the language associated to the iso code."""
    if not code:
        return ''
    language = LanguageService.get_language(code=code, person=context['request'].user.person)
    if get_language() == settings.LANGUAGE_CODE:
        return language.name
    return language.name_en


@register.simple_tag(takes_context=True)
def get_superior_institute_name(context, organisation_uuid):
    """Return the label of the institute associated to the uuid."""
    if not organisation_uuid:
        return ''
    institute = SuperiorInstituteService.get_superior_institute(
        person=context['request'].user.person,
        uuid=organisation_uuid,
    )
    return mark_safe(format_school_title(institute))


@register.filter
def can_edit_supervision_member(admission, type):
    if type == ActorType.PROMOTER.name:
        return admission.get('statut') == ChoixStatutPropositionDoctorale.EN_BROUILLON.name
    elif type == ActorType.CA_MEMBER.name:
        return admission.get('statut') in [
            ChoixStatutPropositionDoctorale.EN_BROUILLON.name,
            ChoixStatutPropositionDoctorale.CA_A_COMPLETER.name,
            ChoixStatutPropositionDoctorale.CA_EN_ATTENTE_DE_SIGNATURE.name,
        ]


@register.simple_tag(takes_context=True)
def is_ca_all_approved(context, admission):
    if admission.statut != ChoixStatutPropositionDoctorale.CA_EN_ATTENTE_DE_SIGNATURE.name:
        return False
    supervision = AdmissionSupervisionService.get_supervision(
        person=context['request'].user.person,
        uuid=admission.uuid,
    ).to_dict()
    return all(
        signature.get('statut') == ChoixEtatSignature.APPROVED.name
        for signature in supervision.get('signatures_promoteurs', []) + supervision.get('signatures_membres_ca', [])
    )<|MERGE_RESOLUTION|>--- conflicted
+++ resolved
@@ -394,14 +394,10 @@
     tooltip=None,
 ):
     if isinstance(data, list):
-<<<<<<< HEAD
-        template_string = "{% load osis_document_components %}{% if files %}{% document_visualizer files %}{% endif %}"
-=======
         template_string = (
-            "{% load osis_document %}"
+            "{% load osis_document_components %}"
             "{% if files %}{% document_visualizer files wanted_post_process='ORIGINAL' %}{% endif %}"
         )
->>>>>>> 5c74b7b8
         template_context = {'files': data}
         data = template.Template(template_string).render(template.Context(template_context))
 
