--- conflicted
+++ resolved
@@ -209,27 +209,17 @@
     }
 
 
-<<<<<<< HEAD
-@register_inclusion_with_body('panel.html', takes_context=True, context_name='panel_body')
-def panel(context, title='', css_class="panel panel-default", title_level=4, additional_css_class="", **kwargs):
-=======
 @register_panel('panel.html', takes_context=True)
-def panel(context, title='', **kwargs):
->>>>>>> 8e940d31
+def panel(context, title='', title_level=4, **kwargs):
     """
     Template tag for panel
     :param title: the panel title
-    :param css_class: the panel css class
     :param title_level: the title level
-    :param additional_css_class: some additional css classes
     :type context: django.template.context.RequestContext
     """
     context['title'] = title
+    context['title_level'] = title_level
     context['attributes'] = kwargs
-    context['attributes']['class'] = css_class + " " + additional_css_class
-    context['title_level'] = title_level
-    if id:
-        context['id'] = id
     return context
 
 
@@ -267,13 +257,13 @@
 
 
 @register.filter
-<<<<<<< HEAD
 def add_str(arg1, arg2):
     """Return the concatenation of two arguments."""
     return str(arg1) + str(arg2)
-=======
+
+
+@register.filter
 def can_update_something(admission):
     """Return true if any update tab can be opened for this admission, otherwise return False"""
     return any(_can_access_tab(admission, tab_name, UPDATE_ACTIONS_BY_TAB)
-               for tab_name in UPDATE_ACTIONS_BY_TAB)
->>>>>>> 8e940d31
+               for tab_name in UPDATE_ACTIONS_BY_TAB)