# ##############################################################################
#
#    OSIS stands for Open Student Information System. It's an application
#    designed to manage the core business of higher education institutions,
#    such as universities, faculties, institutes and professional schools.
#    The core business involves the administration of students, teachers,
#    courses, programs and so on.
#
#    Copyright (C) 2015-2021 Université catholique de Louvain (http://www.uclouvain.be)
#
#    This program is free software: you can redistribute it and/or modify
#    it under the terms of the GNU General Public License as published by
#    the Free Software Foundation, either version 3 of the License, or
#    (at your option) any later version.
#
#    This program is distributed in the hope that it will be useful,
#    but WITHOUT ANY WARRANTY; without even the implied warranty of
#    MERCHANTABILITY or FITNESS FOR A PARTICULAR PURPOSE.  See the
#    GNU General Public License for more details.
#
#    A copy of this license - GNU General Public License - is available
#    at the root of the source code of this program.  If not,
#    see http://www.gnu.org/licenses/.
#
# ##############################################################################
from unittest.mock import Mock, patch

from django.shortcuts import resolve_url
from django.test import TestCase, override_settings
from django.utils.translation import gettext_lazy as _
from osis_organisation_sdk.model.entite import Entite
from osis_organisation_sdk.model.paginated_entites import PaginatedEntites
from rest_framework import status

from admission.contrib.enums.admission_type import AdmissionType
from admission.contrib.enums.financement import BourseRecherche, ChoixTypeContratTravail, ChoixTypeFinancement
from admission.contrib.enums.projet import ChoixStatusProposition
from admission.services.proposition import PropositionBusinessException
from base.tests.factories.person import PersonFactory
from frontoffice.settings.osis_sdk.utils import ApiBusinessException, MultipleApiBusinessException


@override_settings(OSIS_DOCUMENT_BASE_URL='http://dummyurl.com/document/')
class ProjectViewTestCase(TestCase):
    @classmethod
    def setUpTestData(cls):
        cls.person = PersonFactory()
        cls.mock_entities = [
            Entite(
                uuid='uuid1',
                organization_name='Université Catholique de Louvain',
                organization_acronym='UCL',
                title='Institute of technology',
                acronym='IT',
            ),
            Entite(
                uuid='uuid2',
                organization_name='Université Catholique de Louvain',
                organization_acronym='UCL',
                title='Institute of foreign languages',
                acronym='IFL',
            ),
        ]

    def setUp(self):
        # Mock proposition sdk api
        propositions_api_patcher = patch("osis_admission_sdk.api.propositions_api.PropositionsApi")
        self.mock_proposition_api = propositions_api_patcher.start()
        self.mock_proposition_api.return_value.retrieve_proposition.return_value = Mock(
            code_secteur_formation="SSH",
            documents_projet=[],
            graphe_gantt=[],
            proposition_programme_doctoral=[],
            projet_formation_complementaire=[],
            lettres_recommandation=[],
            links={},
        )
        self.addCleanup(propositions_api_patcher.stop)

        # Mock admission sdk api
        autocomplete_api_patcher = patch("osis_admission_sdk.api.autocomplete_api.AutocompleteApi")
        self.mock_autocomplete_api = autocomplete_api_patcher.start()
        self.mock_autocomplete_api.return_value.list_sector_dtos.return_value = [
            Mock(sigle='SSH', intitule_fr='Foobar', intitule_en='Foobar'),
            Mock(sigle='SST', intitule_fr='Barbaz', intitule_en='Barbaz'),
        ]
        self.addCleanup(autocomplete_api_patcher.stop)

        # Mock organization sdk api
        organization_api_patcher = patch("osis_organisation_sdk.api.entites_api.EntitesApi")
        self.mock_organization_api = organization_api_patcher.start()
        self.mock_organization_api.return_value.get_entities.return_value = PaginatedEntites(
            results=self.mock_entities,
        )
        self.mock_organization_api.return_value.get_entity.return_value = PaginatedEntites(
            results=[self.mock_entities[0]],
        )
        self.addCleanup(organization_api_patcher.stop)

        # Mock reference sdk api
        countries_api_patcher = patch("osis_reference_sdk.api.countries_api.CountriesApi")
        self.mock_countries_api = countries_api_patcher.start()
        self.addCleanup(countries_api_patcher.stop)

    def test_create(self):
        url = resolve_url('admission:doctorate-create:project')
        self.client.force_login(self.person.user)
        self.mock_autocomplete_api.return_value.list_doctorat_dtos.return_value = [
            Mock(
                sigle='FOOBAR',
                intitule_fr='Foobar',
                intitule_en='Foobar',
                annee=2021,
                sigle_entite_gestion="CDE",
                links=[],
            ),
            Mock(
                sigle='BARBAZ',
                intitule_fr='Barbaz',
                intitule_en='Barbaz',
                annee=2021,
                sigle_entite_gestion="AZERT",
                links=[],
            ),
        ]
        response = self.client.get(url)
        self.assertEqual(response.status_code, status.HTTP_200_OK)
        self.assertContains(response, 'SSH')

        response = self.client.post(url, {
            'type_admission': AdmissionType.ADMISSION.name,
            'sector': 'SSH',
            'doctorate': 'FOOBAR-2021',
        })
        self.assertEqual(response.status_code, status.HTTP_200_OK)
        self.assertFormError(response, 'form', 'bureau_cde', _("This field is required."))

        response = self.client.post(url, {
            'type_admission': AdmissionType.ADMISSION.name,
            'sector': 'SSH',
            'doctorate': 'BARBAZ-2021',
        })
        self.assertEqual(response.status_code, status.HTTP_302_FOUND)

        self.mock_proposition_api.return_value.create_proposition.side_effect = MultipleApiBusinessException(
            exceptions={
                ApiBusinessException(
                    status_code=PropositionBusinessException.JustificationRequiseException.value,
                    detail="Something wrong on a field"
                ),
                ApiBusinessException(
                    status_code=42,
                    detail="Something went wrong globally"
                ),
            }
        )
        response = self.client.post(url, {
            'type_admission': AdmissionType.PRE_ADMISSION.name,
            'sector': 'SSH',
            'doctorate': 'BARBAZ-2021',
        })
        self.assertEqual(response.status_code, status.HTTP_200_OK)
        self.assertContains(response, "Something wrong on a field")
        self.assertContains(response, "Something went wrong globally")

    def test_update(self):
        url = resolve_url('admission:doctorate-update:project', pk="3c5cdc60-2537-4a12-a396-64d2e9e34876")
        self.client.force_login(self.person.user)

        self.mock_proposition_api.return_value.retrieve_proposition.return_value.to_dict.return_value = {
            'code_secteur_formation': "SST",
            'type_contrat_travail': "Something",
        }
        response = self.client.get(url)
        self.assertEqual(response.status_code, status.HTTP_200_OK)

        self.mock_proposition_api.return_value.retrieve_proposition.return_value.to_dict.return_value = {
            'code_secteur_formation': "SST",
            'bourse_recherche': "Something other"
        }
        response = self.client.get(url)
        self.assertEqual(response.status_code, status.HTTP_200_OK)

        # Check that the thesis institute field is well initialized with existing value
        self.mock_proposition_api.return_value.retrieve_proposition.return_value.to_dict.return_value = {
            'code_secteur_formation': "SST",
            'type_contrat_travail': "Something",
            'institut_these': self.mock_entities[0].uuid,
            'lieu_these': 'A random postal address',
        }
        response = self.client.get(url)
        self.assertEqual(response.status_code, status.HTTP_200_OK)
        self.assertContains(response, "{title} ({acronym})".format_map(self.mock_entities[0]))
        self.assertContains(response, "A random postal address")

        response = self.client.post(url, {
            'type_admission': AdmissionType.ADMISSION.name,
        })
        self.assertEqual(response.status_code, status.HTTP_302_FOUND)

    def test_update_consistency_errors(self):
        self.client.force_login(self.person.user)
        url = resolve_url('admission:doctorate-update:project', pk="3c5cdc60-2537-4a12-a396-64d2e9e34876")
        self.mock_proposition_api.return_value.retrieve_proposition.return_value.to_dict.return_value = {
            'code_secteur_formation': "SST",
        }

        response = self.client.post(url, {
            'type_admission': AdmissionType.ADMISSION.name,
            'type_financement': ChoixTypeFinancement.WORK_CONTRACT.name,
        })
        self.assertFormError(response, 'form', 'type_contrat_travail', _("This field is required."))
        self.assertFormError(response, 'form', 'eft', _("This field is required."))

        response = self.client.post(url, {
            'type_admission': AdmissionType.ADMISSION.name,
            'type_financement': ChoixTypeFinancement.WORK_CONTRACT.name,
            'type_contrat_travail': ChoixTypeContratTravail.UCLOUVAIN_ASSISTANT.name,
        })
        self.assertFormError(response, 'form', 'eft', _("This field is required."))

        response = self.client.post(url, {
            'type_admission': AdmissionType.ADMISSION.name,
            'type_financement': ChoixTypeFinancement.WORK_CONTRACT.name,
            'type_contrat_travail': ChoixTypeContratTravail.OTHER.name,
        })
        self.assertFormError(response, 'form', 'type_contrat_travail_other', _("This field is required."))

        response = self.client.post(url, {
            'type_admission': AdmissionType.ADMISSION.name,
            'type_financement': ChoixTypeFinancement.WORK_CONTRACT.name,
            'type_contrat_travail': ChoixTypeContratTravail.UCLOUVAIN_ASSISTANT.name,
            'eft': 80,
        })
        self.assertEqual(response.status_code, status.HTTP_302_FOUND)

        response = self.client.post(url, {
            'type_admission': AdmissionType.ADMISSION.name,
            'type_financement': ChoixTypeFinancement.SEARCH_SCHOLARSHIP.name,
        })
        self.assertFormError(response, 'form', 'bourse_recherche', _("This field is required."))

        response = self.client.post(url, {
            'type_admission': AdmissionType.ADMISSION.name,
            'type_financement': ChoixTypeFinancement.SEARCH_SCHOLARSHIP.name,
            'bourse_recherche': BourseRecherche.OTHER.name,
        })
        self.assertFormError(response, 'form', 'bourse_recherche_other', _("This field is required."))

        response = self.client.post(url, {
            'type_admission': AdmissionType.ADMISSION.name,
            'type_financement': ChoixTypeFinancement.SEARCH_SCHOLARSHIP.name,
            'bourse_recherche': BourseRecherche.ARES.name,
        })
        self.assertEqual(response.status_code, status.HTTP_302_FOUND)

    def test_detail(self):
        url = resolve_url('admission:doctorate-detail:project', pk="3c5cdc60-2537-4a12-a396-64d2e9e34876")
        self.client.force_login(self.person.user)
        self.mock_proposition_api.return_value.retrieve_proposition.return_value = Mock(
            langue_redaction_these="",
            type_financement=ChoixTypeFinancement.WORK_CONTRACT.name,
            type_contrat_travail="Something",
            code_secteur_formation="SST",
<<<<<<< HEAD
            institut_these=self.mock_entities[0].uuid,
=======
            links={},
>>>>>>> 8dea6f75
        )
        response = self.client.get(url)
        self.assertEqual(response.status_code, status.HTTP_200_OK)
        self.assertContains(response, "Something")
        self.assertContains(response, "{title} ({acronym})".format_map(self.mock_entities[0]))

    def test_cancel(self):
        url = resolve_url('admission:doctorate-cancel', pk="3c5cdc60-2537-4a12-a396-64d2e9e34876")
        self.client.force_login(self.person.user)
        self.mock_proposition_api.return_value.retrieve_proposition.return_value = Mock(
            statut=ChoixStatusProposition.IN_PROGRESS.name,
            links={},
        )
        response = self.client.get(url)
        self.assertEqual(response.status_code, status.HTTP_200_OK)
        self.assertContains(response, ChoixStatusProposition.IN_PROGRESS.value)
        self.mock_proposition_api.return_value.destroy_proposition.assert_not_called()
        response = self.client.post(url, {})
        self.assertEqual(response.status_code, status.HTTP_302_FOUND)
        self.mock_proposition_api.return_value.destroy_proposition.assert_called()<|MERGE_RESOLUTION|>--- conflicted
+++ resolved
@@ -262,11 +262,8 @@
             type_financement=ChoixTypeFinancement.WORK_CONTRACT.name,
             type_contrat_travail="Something",
             code_secteur_formation="SST",
-<<<<<<< HEAD
             institut_these=self.mock_entities[0].uuid,
-=======
             links={},
->>>>>>> 8dea6f75
         )
         response = self.client.get(url)
         self.assertEqual(response.status_code, status.HTTP_200_OK)
