--- conflicted
+++ resolved
@@ -53,11 +53,8 @@
             graphe_gantt=[],
             proposition_programme_doctoral=[],
             projet_formation_complementaire=[],
-<<<<<<< HEAD
+            lettres_recommandation=[],
             links={},
-=======
-            lettres_recommandation=[],
->>>>>>> ea4c6b2c
         )
         self.addCleanup(propositions_api_patcher.stop)
         autocomplete_api_patcher = patch("osis_admission_sdk.api.autocomplete_api.AutocompleteApi")
