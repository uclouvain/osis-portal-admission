--- conflicted
+++ resolved
@@ -91,16 +91,6 @@
     <form class="osis-form" method="post" action="">
         {% csrf_token %}
         {% block form_content %}
-<<<<<<< HEAD
-            <div class="text-right">
-                <button
-                    type="submit"
-                    class="btn btn-primary"
-                    {% if can_save == False or not admission|can_update_tab:request.resolver_match.url_name %}
-                    disabled
-                    {% endif %}
-                >
-=======
             {% doctorate_tabs admission %}
             <div class="row">
                 <div class="col-md-2">
@@ -108,35 +98,27 @@
                     <hr/>
                     <div data-spy="affix" data-offset-top="500" style="top:90px">
                         <div>
-                            <button type="submit" class="btn btn-primary">
->>>>>>> 0a708054
-                    <span
-                        class="glyphicon glyphicon-floppy-save"
-                        aria-hidden="true"
-                    ></span>
-<<<<<<< HEAD
-                    {% trans 'Save my submission' %}
-                </button>
-                {% if cancel_url and admission|can_read_tab:request.resolver_match.url_name %}<a
-                    href="{{ cancel_url }}" class="text-danger"
-                >{% trans "Cancel" %}</a>{% endif %}
-            </div>
-
-            {% doctorate_tabs admission %}
-            <div class="row">
-                {% doctorate_subtabs admission %}
-=======
+                            <button
+                                type="submit"
+                                class="btn btn-primary"
+                                {% if can_save == False or not admission|can_update_tab:request.resolver_match.url_name %}
+                                disabled
+                                {% endif %}
+                            >
+                                <span
+                                    class="glyphicon glyphicon-floppy-save"
+                                    aria-hidden="true"
+                                ></span>
                                 {% trans 'Save' %}
                             </button>
                         </div>
-                        {% if cancel_url %}
+                        {% if cancel_url and admission|can_read_tab:request.resolver_match.url_name %}%}
                             <a href="{{ cancel_url }}" class="text-danger btn">
                                 {% trans "Cancel" %}
                             </a>
                         {% endif %}
                     </div>
                 </div>
->>>>>>> 0a708054
                 <div class="col-md-10">
                     {% block form %}{% endblock %}
                 </div>
