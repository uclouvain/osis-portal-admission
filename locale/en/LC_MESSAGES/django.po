# SOME DESCRIPTIVE TITLE.
# Copyright (C) YEAR THE PACKAGE'S COPYRIGHT HOLDER
# This file is distributed under the same license as the PACKAGE package.
# FIRST AUTHOR <EMAIL@ADDRESS>, YEAR.
#
#, fuzzy
msgid ""
msgstr ""
"Project-Id-Version: PACKAGE VERSION\n"
"Report-Msgid-Bugs-To: \n"
"POT-Creation-Date: 2021-11-08 17:45+0100\n"
"PO-Revision-Date: YEAR-MO-DA HO:MI+ZONE\n"
"Last-Translator: FULL NAME <EMAIL@ADDRESS>\n"
"Language-Team: LANGUAGE <LL@li.org>\n"
"Language: \n"
"MIME-Version: 1.0\n"
"Content-Type: text/plain; charset=UTF-8\n"
"Content-Transfer-Encoding: 8bit\n"

msgid ""
"\n"
"                Please refer to your identity document in order to complete "
"the\n"
"                form. If you have a Belgian national register number, "
"please\n"
"                indicate it as a priority.\n"
"            "
msgstr ""

#, python-format
msgid ""
"\n"
"            Are you sure you want to remove %(prenom)s\n"
"            %(nom)s as %(role)s\n"
"            ?\n"
"        "
msgstr ""

msgid ""
"\n"
"            Lorem impsum for supervision\n"
"        "
msgstr ""

msgid ""
"\n"
"            The online enrolment request procedure is split up into several\n"
"            sheet. The enrolment request can only be validated as soon as "
"all\n"
"            sheets have been duly completed. The icons will remind you of "
"the\n"
"            state of progress of your enrolment request which you can "
"interrupt\n"
"            and resume at any moment.\n"
"        "
msgstr ""

msgid ""
"\n"
"          Please complete here below the schedule of your last year\n"
"          of high school, indicating for each domain the number of\n"
"          hours of education followed per week (h/w).\n"
"        "
msgstr ""

msgid " (h/w)"
msgstr ""

msgid " (template downloadable on the CDD site)"
msgstr ""

msgid "(e.g. +32 490 00 00 00)"
msgstr ""

msgid "(e.g.: 1234)"
msgstr ""

msgid "(e.g.: Frédéric) <del>frederic FREDERIC</del>)"
msgstr ""

msgid "(e.g.: Louvain-la-Neuve) <del>louvain-la-neuve</del>)"
msgstr ""

msgid "(e.g.: Louvain-la-Neuve) louvain-la-neuve)"
msgstr ""

msgid "(e.g.: Pierre, Paul, Jacques) <del>pierre, paul, JACQUES)</del>"
msgstr ""

msgid "(e.g.: Van der Elst / Vanderelst) <del>VANDERELST</del>)"
msgstr ""

msgid "A field of the schedule must at least be set."
msgstr ""

msgid "A1"
msgstr ""

msgid "A2"
msgstr ""

msgid "APPROVED"
msgstr "Approved"

msgid "ARC - Action de Recherche Concertée"
msgstr ""

msgid "ARES - Coopération au développement"
msgstr ""

msgid "Academic graduation year"
msgstr ""

msgid "Add"
msgstr ""

msgid "Add a language"
msgstr ""

msgid "Add a promoter or a CA member"
msgstr ""

msgid "Add another"
msgstr ""

msgid "Admission"
msgstr ""

msgid "Admission type"
msgstr ""

msgid "Allocated time for the thesis (in EFT)"
msgstr ""

msgid "Ancient languages"
msgstr ""

msgid "Another institute"
msgstr ""

msgid "Approved"
msgstr ""

msgid "Are you sure you want to cancel this request?"
msgstr ""

msgid "Are you sure you want to request signatures for this admission?"
msgstr ""

msgid "Artistic qualification"
msgstr ""

msgid "Artistic transition"
msgstr ""

msgid "At which result level do you consider yourself?"
msgstr ""

msgid "B1"
msgstr ""

msgid "B2"
msgstr ""

msgid "Back to my requests"
msgstr ""

msgid "Belgian diploma"
msgstr ""

msgid "Between 65 and 75%"
msgstr ""

msgid "Biology"
msgstr ""

msgid "Birth country"
msgstr ""

msgid "Birth date"
msgstr ""

msgid "Birth place"
msgstr ""

msgid "Birth year"
msgstr ""

msgid "Box"
msgstr ""

msgid "Brief justification"
msgstr ""

msgid "C1"
msgstr ""

msgid "C2"
msgstr ""

msgid "CA Member"
msgstr ""

msgid "CA members"
msgstr ""

msgid "CANCELLED"
msgstr "Cancelled"

msgid "CDE proximity commission"
msgstr ""

msgid "CDSS proximity commission"
msgstr ""

msgid "CSC - China Scholarship Council"
msgstr ""

msgid "Cancel"
msgstr ""

msgid "Change my submission"
msgstr ""

msgid "Chemistry"
msgstr ""

msgid "City"
msgstr ""

msgid "Close"
msgstr ""

msgid "Community of education"
msgstr ""

msgid "Complementary training project"
msgstr ""

msgid "Confirm"
msgstr ""

msgid "Confirmation"
msgstr ""

msgid "Confirmation paper"
msgstr ""

msgid "Contact"
msgstr ""

msgid "Contact address"
msgstr ""

msgid "Contact details"
msgstr ""

msgid "Contact language"
msgstr ""

msgid "Convention"
msgstr ""

msgid "Cotutelle"
msgstr ""

msgid "Cotutelle convention"
msgstr ""

msgid "Cotutelle institution"
msgstr ""

msgid "Cotutelle is not defined yet"
msgstr ""

msgid "Cotutelle motivation"
msgstr ""

msgid "Cotutelle opening request"
msgstr ""

msgid "Country"
msgstr ""

msgid "Country of citizenship"
msgstr ""

msgid "Course choice"
msgstr ""

msgid "Create new doctorate admission"
msgstr ""

msgid "Curriculum"
msgstr ""

msgid "Decision"
msgstr ""

msgid "Defense date"
msgstr ""

msgid "Delete"
msgstr ""

msgid ""
"Detail here the reasons which justify the recourse to a provisory admission."
msgstr ""

msgid "Did you change of orientation during your studies?"
msgstr ""

msgid "Did you repeat certain study years during your studies?"
msgstr ""

msgid "Do you have a high school diploma?"
msgstr ""

msgid "Doctoral project"
msgstr ""

msgid "Doctoral project proposition"
msgstr ""

msgid "Doctoral training"
msgstr ""

msgid "Doctorate"
msgstr ""

msgid "Doctorate admissions"
msgstr ""

msgid "Dutch"
msgstr ""

msgid "ECONOMY"
msgstr "Economy"

msgid "ERC - European Research Council"
msgstr ""

msgid "Economic sciences"
msgstr ""

msgid "Edit"
msgstr ""

msgid "Educational qualification"
msgstr ""

msgid "Educational transition"
msgstr ""

msgid "Educational type is required with this community of education"
msgstr ""

msgid "Email"
msgstr ""

msgid "English"
msgstr ""

msgid "Estimated time to complete the doctorate (in months)"
msgstr ""

msgid "European Bachelor (Schola Europaea)"
msgstr ""

msgid "Exchange with UCLouvain"
msgstr ""

msgid "FNRS"
msgstr ""

msgid "FRC - Fonds de recherche clinique"
msgstr ""

msgid "FRESH"
msgstr ""

msgid "FRIA"
msgstr ""

msgid "FSR - Fonds Spéciaux de Recherche"
msgstr ""

msgid "Female"
msgstr ""

msgctxt "female gender"
msgid "Female"
msgstr ""

msgid "Financing"
msgstr ""

msgid "Financing type"
msgstr ""

msgid "First name"
msgstr ""

msgid "First name in use"
msgstr ""

msgid "Flemish-speaking Community"
msgstr ""

msgid "Fondation Mont Godinne"
msgstr ""

msgid "Fondation St Luc"
msgstr ""

msgid "Foreign diploma"
msgstr ""

msgid "French"
msgstr ""

msgid "French-speaking Community of Belgium"
msgstr ""

#, no-python-format
msgid "Full-time equivalent (as %)"
msgstr "Full-time equivalent (as %)"

msgid "Gantt graph"
msgstr "4-year gantt graph"

msgid "Gender"
msgstr ""

msgid "German"
msgstr ""

msgid "German-speaking Community"
msgstr ""

msgid "Greek"
msgstr ""

msgid "Have you previously been registered at UCLouvain?"
msgstr ""

msgid "I will have a high school diploma this year"
msgstr ""

msgid "INVITED"
msgstr ""

msgid "IN_PROGRESS"
msgstr "In progress"

msgid "IT"
msgstr ""

msgid "Identification"
msgstr ""

msgid "Identity card (both sides)"
msgstr ""

msgid "Identity card number"
msgstr ""

msgid "Identity picture"
msgstr ""

msgid "If other language, please specify"
msgstr ""

msgid "If other optional domains, please specify"
msgstr ""

msgid "If you cannot find your educational type, please clarify below"
msgstr ""

msgid "If you cannot find your institute, please clarify below"
msgstr ""

msgid "If you cannot find your linguistic regime, please clarify below"
msgstr ""

msgid ""
"In order to help you at this matter, we propose you to perform a search "
"based on the location or postal code."
msgstr ""

msgid "In what Community did (do) you follow last year of high school?"
msgstr ""

msgid "Institute"
msgstr ""

msgid "Institution"
msgstr ""

msgid "Internal comment"
msgstr ""

msgid "International Baccalaureate"
msgstr ""

msgid ""
"Is this diploma subject to an equivalence decision by the services of the "
"French community of Belgium?"
msgstr ""

msgid "Is your contact address different from your residential address?"
msgstr ""

msgid "Is your thesis joint with another secondary institute?"
msgstr ""

msgid "Jury"
msgstr ""

msgid "Language"
msgstr ""

msgid "Languages knowledge"
msgstr ""

msgid "Last name"
msgstr ""

msgid "Last registration year"
msgstr ""

msgid "Latin"
msgstr ""

msgid "Less than 65%"
msgstr ""

msgid "Linguistic regime"
msgstr ""

msgid "Listening comprehension"
msgstr ""

msgid "MANAGEMENT"
msgstr "Management"

msgid "Male"
msgstr ""

msgctxt "gender male"
msgid "Male"
msgstr ""

msgid "Mandatory language"
msgstr ""

msgid "Mandatory languages are missing."
msgstr ""

msgid "Mathematics"
msgstr ""

msgid "Member not found"
msgstr ""

msgid "Mobile phone"
msgstr ""

msgid "Modern languages"
msgstr ""

msgid "More than 75%"
msgstr ""

msgid "Motivation"
msgstr ""

msgid "NO"
msgstr "No"

msgid "NOT_INVITED"
msgstr "Not invited"

msgid "National Bachelor (or government diploma, ...)"
msgstr ""

msgid "National registry number"
msgstr ""

msgid "No"
msgstr ""

msgid "No I don't have a high school diploma"
msgstr ""

msgid "No comment"
msgstr ""

msgid "No cotutelle"
msgstr ""

msgid "No defense reason"
msgstr ""

msgid "No languages knowledge provided."
msgstr ""

msgid "No one invited"
msgstr ""

msgid "No reference yet - Go to Project tab"
msgstr ""

msgid "No secondary studies provided."
msgstr ""

msgid "Not known yet"
msgstr ""

msgid "Not submitted"
msgstr ""

msgid "OTHER"
msgstr "Other"

msgid "Only to provide if the address is not available in the previous field."
msgstr ""

msgid ""
"Only to provide if you are in possession of a Belgian document of identity. "
"If you are of Belgian nationality and you live in Belgium this field is "
"mandatory (11 digits length without space, hyphen or dot (Ex:79682312345))."
msgstr ""

msgid "Opening request"
msgstr ""

msgid "Organizing country"
msgstr ""

msgid "Other"
msgstr ""

msgid "Other documents"
msgstr ""

msgid "Other education, to specify"
msgstr ""

msgid "Other linguistic regime"
msgstr ""

msgid "Other names"
msgstr ""

msgid "Other thesis location"
msgstr ""

msgid "Others"
msgstr ""

msgid "PARTIAL"
msgstr "Partial"

msgid "Passport"
msgstr ""

msgid "Passport expiration date"
msgstr ""

msgid "Passport number"
msgstr ""

msgid "Pending"
msgstr ""

msgid "Personal data"
msgstr ""

msgid "Personal information"
msgstr ""

msgid "PhD already done"
msgstr ""

msgid "Physic"
msgstr ""

msgid "Place"
msgstr ""

msgid "Please correct the errors below"
msgstr ""

msgid "Please correct the errors first"
msgstr ""

msgid "Please mention the academic graduation year"
msgstr ""

msgid "Please rate your listening comprehension"
msgstr ""

msgid "Please rate your speaking ability"
msgstr ""

msgid "Please rate your writing ability"
msgstr ""

msgid "Please set either street or postal_box"
msgstr ""

msgid "Please set either the linguistic regime or other field."
msgstr ""

msgid "Please set one of institute or other institute fields"
msgstr ""

msgid "Postal code"
msgstr ""

msgid "Pre-Admission"
msgstr ""

msgid "Previous experience"
msgstr ""

msgid "Previous research experience"
msgstr ""

msgid "Private defense"
msgstr ""

msgid "Professional education"
msgstr ""

msgid "Professional education + Maturity exam"
msgstr ""

msgid "Project documents"
msgstr ""
"Project (research questions, state of the art, objectives, methods, "
"chronology, bibliography)"

msgid "Project resume"
msgstr ""

msgid "Project title"
msgstr ""

msgid "Promoter"
msgstr ""

msgid "Promoters"
msgstr ""

msgid "Proof of identity"
msgstr ""

<<<<<<< HEAD
msgid "Proposition approval"
=======
msgid "Proximity Commission for Dental Sciences (DENT)"
msgstr ""

msgid "Proximity Commission for Genetics and Immunology (GIM)"
msgstr ""

msgid "Proximity Commission for Motricity Sciences (MOTR)"
msgstr ""

msgid "Proximity Commission for Neuroscience (NRSC)"
msgstr ""

msgid "Proximity Commission for Pharmaceutical Sciences (DFAR)"
msgstr ""

msgid "Proximity commission"
msgstr ""

msgid ""
"Proximity commission for cellular and molecular biology, biochemistry (BCM)"
msgstr ""

msgid "Proximity commission for experimental and clinical research (ECLI)"
msgstr ""

msgid "Proximity commission for public health, health and society (SPSS)"
>>>>>>> 80be1af4
msgstr ""

msgid "Public defense"
msgstr ""

msgid "Qualification method"
msgstr ""

msgid "Rejection reason"
msgstr ""

msgid "REFUSED"
msgstr "Refused"

msgid "Recommendation letters"
msgstr ""

msgid "Reference:"
msgstr ""

msgid "Rejected"
msgstr ""

msgid "Remove"
msgstr ""

msgid "Request signatures"
msgstr ""

msgid "Residential address"
msgstr ""

msgid "SEARCH_SCHOLARSHIP"
msgstr "Research scholarship"

msgid "SELF_FUNDING"
msgstr "Self-funding"

msgid "SUBMITTED"
msgstr "Submitted"

msgid "Save"
msgstr ""

msgid "Scholarship"
msgstr ""

msgid "Scholarship grant"
msgstr ""

msgid "Sciences"
msgstr ""

msgid "Search a person by name"
msgstr ""

msgid "Search a tutor by name"
msgstr ""

msgid "Secondary studies"
msgstr ""

msgid "Sector"
msgstr ""

msgid "Sex"
msgstr ""

msgid "Signatures requests sent"
msgstr ""

msgid "Social sciences"
msgstr ""

msgid "Speaking ability"
msgstr ""

msgid "Specify scholarship grant"
msgstr ""

msgid "Specify work contract"
msgstr ""

msgid "Status:"
msgstr ""

msgid "Street"
msgstr ""

msgid "Street number"
msgstr ""

msgid "Submit my decision"
msgstr ""

msgid "Supervision"
msgstr ""

msgid "Teaching of general education"
msgstr ""

msgid "Thesis institute"
msgstr ""

msgid "Thesis location"
msgstr ""

msgid "Thesis redacting language"
msgstr ""

msgid "This comment will be visible to all users who have access to this page."
msgstr ""

msgid "This comment will only to visible by the administrators."
msgstr ""

msgid "This field is required"
msgstr ""

msgid "This field is required."
msgstr ""

msgid "This is a diploma from"
msgstr ""

msgid "This language is set more than once."
msgstr ""

msgid "Timetable"
msgstr ""

msgid "Transition method"
msgstr ""

msgid "UCLOUVAIN_ASSISTANT"
msgstr "Uclouvain assistant"

msgid "Undecided"
msgstr ""

msgid "Unknown birth date"
msgstr ""

msgid "View"
msgstr ""

msgid "WBI - Wallonie Bruxelles International"
msgstr ""

msgid "WORK_CONTRACT"
msgstr "Work contract"

msgid "What diploma did you get (or will you get) ?"
msgstr ""

msgid "What diploma did you get (or will you get)?"
msgstr ""

msgid ""
"What is the name of the educational institute that has provided to you a "
"certificate of upper-secundary education (C.E.S.S.)?"
msgstr ""

msgid "What result did you get?"
msgstr ""

msgid "What type of education did (do) you follow?"
msgstr ""

msgid "What was your last year of UCLouvain enrollment?"
msgstr ""

msgid "Work contract"
msgstr ""

msgid "Work contract type"
msgstr ""

msgid "Writing ability"
msgstr ""

msgid "YES"
msgstr "Yes"

msgid "Yes"
msgstr ""

msgid "Yes I have a high school diploma"
msgstr ""

msgid "You cannot fill in a language more than once, please correct the form."
msgstr ""

msgid ""
"You must correct your proposition before being able to request signatures."
msgstr ""

msgid "Your data has been saved"
msgstr ""

msgid "belgian"
msgstr ""

msgid "dd/mm/yyyy"
msgstr ""

msgid "foreign"
msgstr ""

msgid "h/w"
msgstr ""

msgid "hours are required"
msgstr ""

msgid "label is required"
msgstr ""

msgid "yyyy"
msgstr ""<|MERGE_RESOLUTION|>--- conflicted
+++ resolved
@@ -757,9 +757,9 @@
 msgid "Proof of identity"
 msgstr ""
 
-<<<<<<< HEAD
 msgid "Proposition approval"
-=======
+msgstr ""
+
 msgid "Proximity Commission for Dental Sciences (DENT)"
 msgstr ""
 
@@ -786,7 +786,6 @@
 msgstr ""
 
 msgid "Proximity commission for public health, health and society (SPSS)"
->>>>>>> 80be1af4
 msgstr ""
 
 msgid "Public defense"
