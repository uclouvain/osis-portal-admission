--- conflicted
+++ resolved
@@ -113,10 +113,12 @@
 msgid "Academic graduation year"
 msgstr ""
 
-<<<<<<< HEAD
 msgid "Access certificate after a 60 master"
 msgstr ""
 
+msgid "Access my doctoral students' requests"
+msgstr ""
+
 msgid "Acquired credit number"
 msgstr ""
 
@@ -130,9 +132,6 @@
 msgstr ""
 
 msgid "Activity type"
-=======
-msgid "Access my doctoral students' requests"
->>>>>>> bdcb15ff
 msgstr ""
 
 msgid "Add"
