# SOME DESCRIPTIVE TITLE.
# Copyright (C) YEAR THE PACKAGE'S COPYRIGHT HOLDER
# This file is distributed under the same license as the PACKAGE package.
# FIRST AUTHOR <EMAIL@ADDRESS>, YEAR.
#
#, fuzzy
msgid ""
msgstr ""
"Project-Id-Version: PACKAGE VERSION\n"
"Report-Msgid-Bugs-To: \n"
"POT-Creation-Date: 2022-01-04 11:38+0100\n"
"PO-Revision-Date: YEAR-MO-DA HO:MI+ZONE\n"
"Last-Translator: FULL NAME <EMAIL@ADDRESS>\n"
"Language-Team: LANGUAGE <LL@li.org>\n"
"Language: \n"
"MIME-Version: 1.0\n"
"Content-Type: text/plain; charset=UTF-8\n"
"Content-Transfer-Encoding: 8bit\n"

#, python-format
msgid ""
"\n"
"            Are you sure you want to remove %(first_name)s\n"
"            %(last_name)s as %(role)s?\n"
"        "
msgstr ""
"\n"
"Êtes-vous sûr de vouloir supprimer %(first_name)s %(last_name)s en tant que "
"%(role)s ?"

msgid ""
"\n"
"            The online enrolment request procedure is split up into several\n"
"            sheet. The enrolment request can only be validated as soon as "
"all\n"
"            sheets have been duly completed. The icons will remind you of "
"the\n"
"            state of progress of your enrolment request which you can "
"interrupt\n"
"            and resume at any moment.\n"
"        "
msgstr ""
"\n"
"La procédure d'inscription en ligne est divisée en plusieurs onglets. La "
"demande d'inscription ne peut être validée que lorsque tous les onglets ont "
"été complétés avec succès. Les icônes indiquent la progression de votre "
"demande qui peut être interrompue et reprise à tout moment."

msgid ""
"\n"
"          Please complete here below the schedule of your last year\n"
"          of high school, indicating for each domain the number of\n"
"          hours of education followed per week (h/w).\n"
"        "
msgstr ""
"\n"
"Veuillez compléter ci-dessous la grille horaire de votre dernière année "
"d'études secondaires, en indiquant en regard de chaque matière, le nombre "
"d'heures suivies par semaine (h/s)."

msgid ""
"\n"
"        Please refer to your identity document in order to complete the\n"
"        form. If you have a Belgian national register number, please\n"
"        indicate it as a priority.\n"
"      "
msgstr ""
"\n"
"Veuillez fournir au moins un numéro d'identité. Si vous avez un numéro de "
"registre national belge, merci de l'indiquer en priorité."

msgid " (h/w)"
msgstr " (h/s)"

msgid "(e.g. +32 490 00 00 00)"
msgstr "(ex: +32 490 00 00 00)"

msgid "(e.g.: 1234)"
msgstr "(ex: 1234)"

msgid "(e.g.: Frédéric) <del>frederic FREDERIC</del>)"
msgstr "(ex: Frédéric) <del>frederic FREDERIC</del>)"

msgid "(e.g.: Louvain-la-Neuve) <del>louvain-la-neuve</del>)"
msgstr "(ex: Louvain-la-Neuve) <del>louvain-la-neuve</del>)"

msgid "(e.g.: Louvain-la-Neuve) louvain-la-neuve)"
msgstr "(ex: Louvain-la-Neuve) louvain-la-neuve)"

msgid "(e.g.: Pierre, Paul, Jacques) <del>pierre, paul, JACQUES)</del>"
msgstr "(ex: Pierre, Paul, Jacques) <del>pierre, paul, JACQUES)</del>"

msgid "(e.g.: Van der Elst / Vanderelst) <del>VANDERELST</del>)"
msgstr "(ex: Van der Elst / Vanderelst) <del>VANDERELST</del>)"

msgid "A certified translation of your high school diploma"
msgstr ""
"Une traduction de votre diplôme d'études secondaires par un traducteur juré"

msgid ""
"A certified translation of your official transcript of marks for your final "
"year of secondary education"
msgstr ""
"Une traduction de votre relevé de notes pour votre dernière année d'études "
"secondaires par un traducteur juré"

msgid "A field of the schedule must at least be set."
msgstr "Au moins un champ de la grille horaire doit être complété."

msgid "A transcript or your last year at high school"
msgstr "Un relevé de notes pour votre dernière année d'études secondaires"

msgid "A1"
msgstr "A1"

msgid "A2"
msgstr "A2"

msgid "APPROVED"
msgstr "Approuvé"

msgid "ARC - Action de Recherche Concertée"
msgstr "ARC - Action de Recherche Concertée"

msgid "ARES - Coopération au développement"
msgstr "ARES - Coopération au développement"

msgid "Academic year"
msgstr "Année académique"

msgid "Academic graduation year"
msgstr "Année d'obtention du diplôme universitaire"

<<<<<<< HEAD
msgid "Access certificate after a 60 master"
msgstr "Attestation d'accès après un master 60"

msgid "Acquired credit number"
msgstr "Crédits acquis"

msgid "Activity"
msgstr "Activité"

msgid "Activity certificate"
msgstr "Attestation d'activité"

msgid "Activity position"
msgstr "Fonction occupée"

msgid "Activity type"
msgstr "Type d'activité"
=======
msgid "Access my doctoral students' requests"
msgstr "Accéder aux dossiers de mes doctorants"
>>>>>>> bdcb15ff

msgid "Add"
msgstr "Ajouter"

msgid "Add a language"
msgstr "Ajouter une langue"

msgid "Add a new experience"
msgstr "Ajouter une nouvelle expérience"

msgid "Add a promoter or a CA member"
msgstr "Ajouter un promoteur ou un membre du CA"

msgid "Add another"
msgstr "Ajouter une autre"

msgid "Admission"
msgstr "Admission"

msgid "Admission type"
msgstr "Type d'admission"

msgid "Allocated time for the thesis (in EFT)"
msgstr "Temps consacré à la thèse (en EFT)"

msgid "An error has happened when adding the experience."
msgstr "Une erreur est survenue lors de l'ajout d'une expérience."

msgid "An error has happened when deleting the experience."
msgstr "Une erreur est survenue lors de la suppression d'une expérience."

msgid "An error has happened when updating the experience."
msgstr "Une erreur est survenue lors de la mise à jour d'une expérience."

msgid "An error has happened when uploading the file."
msgstr "Une erreur est survenue lors de la soumission du fichier."

msgid "Ancient languages"
msgstr "Langues anciennes"

msgid "Another institute"
msgstr "Autre établissement"

msgid "Approved"
msgstr "Approuvée"

msgid "Are you sure you want to cancel this request?"
msgstr "Êtes-vous sûr de vouloir supprimer cette demande ?"

msgid "Are you sure you want to delete this experience?"
msgstr "Êtes-vous sûr de vouloir supprimer cette expérience ?"

msgid "Are you sure you want to request signatures for this admission?"
msgstr "Êtes-vous sûr de vouloir requérir les signatures pour cette demande ?"

msgid "Artistic qualification"
msgstr "Artistique de qualification"

msgid "Artistic transition"
msgstr "Artistique de transition"

msgid "At which result level do you consider yourself?"
msgstr "Quel résultat avez-vous obtenu ?"

msgid "Attachments"
msgstr "Pièces jointes"

msgid "B1"
msgstr "B1"

msgid "B2"
msgstr "B2"

msgid "Bachelor"
msgstr "Bachelier"

msgid "Back to my requests"
msgstr "Retour à mes demandes"

msgid "Belgian diploma"
msgstr "Diplôme belge"

msgid "Between 65 and 75%"
msgstr "Entre 65 et 75%"

msgid "Biology"
msgstr "Biologie"

msgid "Birth country"
msgstr "Pays de naissance"

msgid "Birth date"
msgstr "Date de naissance"

msgid "Birth place"
msgstr "Lieu de naissance"

msgid "Birth year"
msgstr "Année de naissance"

msgid "Box"
msgstr "Boîte"

msgid "Brief justification"
msgstr "Justification succincte"

msgid "C1"
msgstr "C1"

msgid "C2"
msgstr "C2"

msgid "CA Member"
msgstr "Membre du CA"

msgid "CA members"
msgstr "Membres du CA"

msgid "CANCELLED"
msgstr "Annulée"

msgid "CSC - China Scholarship Council"
msgstr "CSC - China Scholarship Council"

msgid "Cancel"
msgstr "Annuler"

msgid "Certificate, with dates, justifying your volunteer activities during this academic year."
msgstr "Attestation, avec mention des dates, justifiant vos activités de bénévolat pour cette année académique."

msgid "Change my submission"
msgstr "Modifier ma soumission"

msgid "Chemistry"
msgstr "Chimie"

msgid "City"
msgstr "Localité"

msgid "Civil status"
msgstr "État civil"

msgid "Close"
msgstr "Fermer"

msgid "Comment to the candidate:"
msgstr "Commentaire à destination du candidat :"

msgid "Community of education"
msgstr "Communauté d'enseignement"

msgid "Complementary training project"
msgstr "Projet de formation complémentaire"

msgid "Confirm"
msgstr "Confirmer"

msgid "Confirmation"
msgstr "Confirmation"

msgid "Confirmation paper"
msgstr "Lettre de confirmation"

msgid "Contact"
msgstr "Contact"

msgid "Contact address"
msgstr "Adresse de correspondance"

msgid "Contact details"
msgstr "Coordonnées"

msgid "Contact language"
msgstr "Langue de contact"

msgid "Continuing education"
msgstr "Promotion sociale"

msgid "Cotutelle"
msgstr "Cotutelle"

msgid "Cotutelle convention"
msgstr "Convention de cotutelle"

msgid "Cotutelle institution"
msgstr "Institution de la cotutelle"

msgid "Cotutelle is not defined yet"
msgstr "Le choix de la cotutelle n'est pas encore défini"

msgid "Cotutelle motivation"
msgstr "Motivation de la cotutelle"

msgid "Cotutelle opening request"
msgstr "Demande d'ouverture de cotutelle"

msgid "Country"
msgstr "Pays"

msgid "Country of citizenship"
msgstr "Nationalité (pays)"

msgid "Course choice"
msgstr "Choix de la formation"

msgid "Create and manage my enrolment request for UCLouvain"
msgstr "Créer et gérer ma demande d'inscription UCLouvain"

msgid "Create new doctorate admission"
msgstr "Créer une nouvelle admission en doctorat"

msgctxt "an admission"
msgid "Created at:"
msgstr "Créée le :"

msgid "Credit type"
msgstr "Type de crédits"

msgid "Curriculum"
msgstr "Curriculum"

msgid "Decision"
msgstr "Décision"

msgid "Defense date"
msgstr "Date de soutenance"

msgid "Delete"
msgstr "Supprimer"

msgid ""
"Detail here the reasons which justify the recourse to a provisory admission."
msgstr "Détaillez ici les raisons justifiant une admission provisoire."

msgid "Dissertation score"
msgstr "Note du mémoire"

msgid "Dissertation summary"
msgstr "Résumé du mémoire"

msgid "Title of the dissertation"
msgstr "Titre du mémoire"

msgid "Distinction"
msgstr "Distinction"

msgctxt "admission"
msgid "Divorced"
msgstr "Divorcé(e)"

msgid "Do you have a high school diploma?"
msgstr "Avez-vous un diplôme de fin d'études secondaires ?"

msgid "Doctoral program proposition"
msgstr "Proposition de programme doctoral"

msgid "Doctoral project"
msgstr "Projet doctoral"

msgid "Doctoral training"
msgstr "Formation doctorale"

msgid "Doctorate"
msgstr "Doctorat"

msgid "Doctorate admissions"
msgstr "Admissions en doctorat"

msgid "Document justifying your activity for this academic year."
msgstr "Document justifiant votre activité : poinçonneur, pour cette année académique."

msgid "Dutch"
msgstr "Néerlandais"

msgid "ECONOMY"
msgstr "Economie"

msgid "ERC - European Research Council"
msgstr "ERC - European Research Council"

msgid "Economic sciences"
msgstr "Sciences économiques"

msgid "Edit"
msgstr "Modifier"

msgid "Education community"
msgstr "Communauté d'enseignement"

msgid "Education type"
msgstr "Type d'enseignement"

msgid "Educational community"
msgstr "Communauté d'enseignement"

msgid "Educational qualification"
msgstr "Enseignement de qualification"

msgid "Educational transition"
msgstr "Enseignement de transition"

msgid "Educational type is required with this community of education"
msgstr ""
"Le type d'enseignement doit obligatoirement être renseigné avec cette "
"communauté d'enseignement"

msgid "Email"
msgstr "E-mail"

msgid "Employment certificate from the employer, with dates, justifying this academic year."
msgstr "Attestation de travail, émanant de l'employeur, avec mention des dates, justifiant cette année académique."

msgid "English"
msgstr "Anglais"

msgid "Entered credit number"
msgstr "Crédits inscrits"

msgid "Estimated time to complete the doctorate (in months)"
msgstr "Durée prévue pour la réalisation du doctorat (en mois)"

msgid "European Bachelor (Schola Europaea)"
msgstr "Baccalauréat européen (Schola Europaea)"

msgid "European Union credits"
msgstr "Crédits de l'Union Européenne"

msgid "Exchange with UCLouvain"
msgstr "Échanges avec l'UCLouvain"

msgid "External comment"
msgstr "Commentaire externe"

msgid "FNRS"
msgstr "FNRS"

msgid "FRC - Fonds de recherche clinique"
msgstr "FRC - Fonds de recherche clinique"

msgid "FRESH"
msgstr "FRESH"

msgid "FRIA"
msgstr "FRIA"

msgid "FSR - Fonds Spéciaux de Recherche"
msgstr "FSR - Fonds Spéciaux de Recherche"

msgid "Failure"
msgstr "Échec"

msgid "Female"
msgstr "Féminin"

msgctxt "female gender"
msgid "Female"
msgstr "Féminin"

msgid "Financing"
msgstr "Financement"

msgid "Financing type"
msgstr "Type de financement"

msgid "First name"
msgstr "Prénom"

msgid "First name in use"
msgstr "Prénom d'usage"

msgid "Flemish-speaking Community"
msgstr "Communauté flamande"

msgid "Fondation Mont Godinne"
msgstr "Fondation Mont Godinne"

msgid "Fondation St Luc"
msgstr "Fondation St Luc"

msgid "Foreign diploma"
msgstr "Diplôme étranger"

msgid "French"
msgstr "Français"

msgid "French-speaking Community of Belgium"
msgstr "Communauté française de Belgique"

msgid "Full-time education"
msgstr "Plein exercice"

#, no-python-format
msgid "Full-time equivalent (as %)"
msgstr "Équivalent temps plein (en %)"

msgid "Gantt graph"
msgstr "Graphe de Gantt à quatre ans"

msgid "Gender"
msgstr "Genre"

msgid "General information"
msgstr "Informations générales"

msgid "German"
msgstr "Allemand"

msgid "German-speaking Community"
msgstr "Communauté germanophone"

msgid "Graduate degree"
msgstr "Diplôme d'études supérieures"

msgid "Graduate degree translation"
msgstr "Traduction du diplôme d'études supérieures"

msgid "Great distinction"
msgstr "Grande distinction"

msgid "Greater distinction"
msgstr "La plus grande distinction"

msgid "Greek"
msgstr "Grec"

msgid ""
"Has this diploma been subject to a decision of equivalence provided by the "
"French-speaking community of Belgium?"
msgstr ""
"Ce diplôme a-t-il fait l'objet d'une décision d'équivalence par les services "
"de la Communauté française de Belgique ?"

msgid "Have you previously been registered at UCLouvain?"
msgstr "Avez-vous déjà été inscrit à l'UCLouvain antérieurement ?"

msgid "High school diploma"
msgstr "Diplôme d'études secondaires"

msgid "Higher education"
msgstr "Enseignement supérieur"

msgid "I don't find my institute in the list."
msgstr "Je n'ai pas trouvé mon établissement dans la liste."

msgid "I don't find my program in the list."
msgstr "Je n'ai pas trouvé mon programme dans la liste."

msgid "I will have a high school diploma this year"
msgstr "Je vais l'avoir dans l'année"

msgid "INVITED"
msgstr "Invité"

msgid "IN_PROGRESS"
msgstr "En cours"

msgid "IT"
msgstr "Informatique"

msgid "Identification"
msgstr "Identification"

msgid "Identity card (both sides)"
msgstr "Carte d'identité (recto/verso)"

msgid "Identity card number"
msgstr "Numéro de carte d'identité"

msgid "Identity picture"
msgstr "Photo d'identité"

msgid "If other language, please specify"
msgstr "Si autre langue, précisez"

msgid "If other linguistic regime, please specify"
msgstr "Si autre régime linguistique, précisez"

msgid "If other optional domains, please specify"
msgstr "Si autres matières optionnelles, précisez"

msgid ""
"If you have it, you must provide a photocopy of both sides of the final "
"equivalence decision issued by the Ministry of the French Community of "
"Belgium. If you do not have it, a request for equivalence MUST be submitted "
"in strict accordance with the instructions given by the <a href=\"http://www."
"equivalences.cfwb.be/\" target=\"blank\">CFWB</a>, only in the case of a "
"request for enrolment in BACHELOR degree. As a reminder, for any secondary "
"school diploma <strong>from a country outside the European Union, the "
"admission application must contain the equivalence of your diploma</strong> "
"issued by the Wallonia-Brussels Federation (French Community of Belgium)."
msgstr ""
"Si vous la possédez, vous devrez fournir une photocopie recto-verso de la "
"décision d'équivalence définitive délivrée par le Ministère de la Communauté "
"française de Belgique. Si vous ne la possédez pas, une demande d'équivalence "
"DOIT être introduite en respectant strictement les consignes indiquées par "
"la <a href=\"http://www.equivalences.cfwb.be/\" target=\"blank\">CFWB</a>, "
"uniquement dans le cas d'une demande d'inscription en BACHELIER. Pour "
"rappel, pour tout diplôme d'études secondaires <strong>issu d'un pays hors "
"de l'Union européenne, la demande d'admission doit contenir l'équivalence de "
"votre diplôme</strong> délivrée par la Fédération Wallonie-Bruxelles "
"(Communauté française de Belgique)."

msgid "Illness"
msgstr "Maladie"

msgid "Institute"
msgstr "Établissement"

msgid "Institute city"
msgstr "Localité de l'établissement"

msgid "Institute name"
msgstr "Nom de l'établissement"

msgid "Institute postal code"
msgstr "Code postal de l'établissement"

msgid "Institution"
msgstr "Institution"

msgid "Internal comment"
msgstr "Commentaire interne"

msgid "Internal comment:"
msgstr "Commentaire interne :"

msgid "International Baccalaureate"
msgstr "Baccalauréat international (IBO)"

msgid "Internship"
msgstr "Stage"

msgid "Is it your graduation year?"
msgstr "Est-ce l'année au cours de laquelle vous avez obtenu votre diplôme ?"

msgid "Is your contact address different from your residential address?"
msgstr ""
"Souhaitez vous recevoir votre courrier à une autre adresse que votre "
"domicile légal ?"

msgid "Is your thesis joint with another secondary institute?"
msgstr ""
"Votre thèse est-elle réalisée en cotutelle avec une autre institution "
"d'enseignement supérieur ?"

msgid "Issue diploma date"
msgstr "Date de délivrance du diplôme"

msgid "Jury"
msgstr "Jury"

msgid "Language"
msgstr "Langue"

msgid "Languages knowledge"
msgstr "Connaissance des langues"

msgid "Last name"
msgstr "Nom"

msgid "Last registration year"
msgstr "Dernière année d'inscription"

msgid "Latin"
msgstr "Latin"

msgctxt "admission"
msgid "Legal cohabitant"
msgstr "Cohabitant(e) légal(e)"

msgid "Less than 65%"
msgstr "Moins de 65%"

msgid "Linguistic regime"
msgstr "Régime linguistique"

msgid "Listening comprehension"
msgstr "Compréhension à l'audition"

msgid "MANAGEMENT"
msgstr "Gestion"

msgid "Male"
msgstr "Masculin"

msgid "Master"
msgstr "Master"

msgctxt "gender male"
msgid "Male"
msgstr "Masculin"

msgid "Manage doctorates"
msgstr "Gestion des doctorats"

msgid "Mandatory language"
msgstr "Langue obligatoire"

msgid "Mandatory languages are missing."
msgstr "Des langues obligatoires sont manquantes."

msgctxt "admission"
msgid "Married"
msgstr "Marié(e)"

msgid "Mathematics"
msgstr "Mathématiques"

msgid "Medical certificate, with dates, justifying this academic year."
msgstr "Attestation, avec mention des dates, justifiant vos activités de bénévolat pour cette année académique."

msgid "Member not found"
msgstr "Membre non trouvé"

msgctxt "admission"
msgid "Mobile phone"
msgstr "Téléphone mobile"

msgid "Modern languages"
msgstr "Langues modernes"

msgid "More than 75%"
msgstr "Plus de 75%"

msgid "My enrolment request"
msgstr "Ma demande d'inscription"

msgid "NO"
msgstr "Non"

msgid "NOT_INVITED"
msgstr "Non invité"

msgid "Name of the diploma or of the education"
msgstr "Intitulé du diplôme ou de la formation"

msgid "National Bachelor (or government diploma, ...)"
msgstr "Baccalauréat national (ou diplôme d'état, ...)"

msgid "National registry number"
msgstr "Numéro de registre national"

msgid "No"
msgstr "Non"

msgid "No I don't have a high school diploma"
msgstr "Non je n'ai pas de diplôme de fin d'études secondaires"

msgid "No cotutelle"
msgstr "Pas de cotutelle"

msgid "No defense"
msgstr "Non soutenue"

msgid "No defense reason"
msgstr "Raison de non-soutenance"

msgid "No grade"
msgstr "Pas de grade"

msgid "No languages knowledge provided."
msgstr "Aucune connaissance des langues renseignée."

msgid "No one invited"
msgstr "Aucun invité"

msgid "No reference yet - Go to Project tab"
msgstr "Pas de reference pour le moment - Voir l'onglet projet"

msgid "No result"
msgstr "Pas de résultat"

msgid "No secondary studies provided."
msgstr "Pas d'études secondaires renseignées."

msgid "Non European Union credits"
msgstr "Crédits non UE"

msgid "Not known yet"
msgstr "Pas encore connu"

msgid "Not submitted"
msgstr "Non soumis"

msgid "OTHER"
msgstr "Autre"

msgid "Obtained grade"
msgstr "Grade obtenu"

msgid " on "
msgstr " sur "

msgid "Ongoing request"
msgstr "En cours de demande"

msgid "Only to provide if the address is not available in the previous field."
msgstr ""
"À ne spécifier que si l'adresse n'est pas disponible dans le champ précédent."

msgid ""
"Only to provide if you are in possession of a Belgian document of identity. "
"If you are of Belgian nationality and you live in Belgium this field is "
"mandatory."
msgstr ""
"À ne fournir que si vous êtes en possession d'une pièce d'identité belge. Si "
"vous êtes de nationalité belge et que vous résidez en Belgique, ce champ est "
"obligatoire."

msgid "Organizing country"
msgstr "Pays organisateur"

msgid "Other activity"
msgstr "Autre activité"

msgid "Other"
msgstr "Autre"

msgid "Other activity type"
msgstr "Autre type d'activité"

msgid "Other documents concerning cotutelle"
msgstr "Autres documents relatifs à la cotutelle"

msgid "Other education, please specify"
msgstr "Autre enseignement, précisez"

msgid "Other higher education"
msgstr "Autres études supérieures"

msgid "Other institute, please specify"
msgstr "Si autre établissement, précisez"

msgid "Other linguistic regime"
msgstr "Autre régime linguistique"

msgid "Other names"
msgstr "Autres prénoms"

msgid "Other program"
msgstr "Autre programme"

msgid "Other thesis location"
msgstr "Autre lieu de la thèse"

msgid "Others"
msgstr "Autres"

msgid "PARTIAL"
msgstr "En partie"

msgid "Passport"
msgstr "Passeport"

msgid "Passport expiration date"
msgstr "Date d'expiration du passeport"

msgid "Passport number"
msgstr "Numéro de passeport"

msgid "Personal data"
msgstr "Données personnelles"

msgid "Personal information"
msgstr "Coordonnées"

msgid "PhD already done"
msgstr "Doctorat déjà réalisé"

msgid "Physic"
msgstr "Physique"

msgid "Place"
msgstr "Lieu-dit"

msgid ""
"Please contact the Enrolment Office if you wish to change your contact email."
msgstr ""
"Veuillez contacter le Service des Inscriptions si vous souhaitez modifier "
"votre email de contact"

msgid "Please correct the errors below"
msgstr "Veuillez corriger les erreurs ci-dessous"

msgid "Please correct the errors first"
msgstr "Veuillez d'abord corriger les erreurs"

msgid "Please mention the academic graduation year"
msgstr "Veuillez indiquer l'année académique d'obtention"

msgid "Please rate your listening comprehension"
msgstr "Veuillez évaluer votre compréhension à l'audition"

msgid "Please rate your speaking ability"
msgstr "Veuillez évaluer votre capacité orale"

msgid "Please rate your writing ability"
msgstr "Veuillez évaluer votre capacité d'écriture"

msgid "Please set either street or postal_box"
msgstr "Veuillez définir la rue ou la boîte postale"

msgid "Please set either the linguistic regime or other field."
msgstr "Veuillez définir le régime linguistique ou précisez un autre régime."

msgid "Please set one of institute or other institute fields"
msgstr "Veuillez définir l'établissement ou précisez un autre établissement."

msgid "Postal code"
msgstr "Code postal"

msgid "Pre-Admission"
msgstr "Pré-Admission"

msgid "Previous experience"
msgstr "Parcours antérieur"

msgid "Previous research experience"
msgstr "Expérience précédente de recherche"

msgid "Private defense"
msgstr "Soutenance privée"

msgid "Professional education"
msgstr "Enseignement professionnel"

msgid "Professional education + Maturity exam"
msgstr "Enseignement professionnel + Examen de maturité"

msgid "Program"
msgstr "Programme"

msgid "Project documents"
msgstr ""
"Projet (question de recherche, état de l'art, objectifs, méthodes, "
"chronologie, références bibliographiques)"

msgid "Project resume"
msgstr "Résumé du projet"

msgid "Project title"
msgstr "Titre du projet"

msgid "Promoter"
msgstr "Promoteur"

msgid "Promoters"
msgstr "Promoteurs"

msgid "Proof of identity"
msgstr "Pièce d'identité"

msgid "Proposition approval"
msgstr "Approbation de la proposition"

msgid "Proximity Commission for Dental Sciences (DENT)"
msgstr "Commission de proximité de sciences dentaires (DENT)"

msgid "Proximity Commission for Genetics and Immunology (GIM)"
msgstr "Commission de proximité de génétique et immunologie (GIM)"

msgid "Proximity Commission for Motricity Sciences (MOTR)"
msgstr "Commission de proximité de sciences de la motricité (MOTR)"

msgid "Proximity Commission for Neuroscience (NRSC)"
msgstr "Commission de proximité de neurosciences (NRSC)"

msgid "Proximity Commission for Pharmaceutical Sciences (DFAR)"
msgstr "Commission de proximité de sciences pharmaceutiques (DFAR)"

msgid "Proximity commission"
msgstr "Commission de proximité"

msgid ""
"Proximity commission for cellular and molecular biology, biochemistry (BCM)"
msgstr ""
"Commission de proximité de biologie cellulaire et moléculaire, biochimie "
"(BCM)"

msgid "Proximity commission for experimental and clinical research (ECLI)"
msgstr "Commission de proximité de recherche expérimentale et clinique (ECLI)"

msgid "Proximity commission for public health, health and society (SPSS)"
msgstr "Commission de proximité de santé publique, santé et société (SPSS)"

msgid "Public defense"
msgstr "Soutenance publique"

msgid "Qualification method"
msgstr "Technique de qualification"

msgid "REFUSED"
msgstr "Refusé"

msgid "Rank in diploma"
msgstr "Rang dans le diplôme"

msgid "Recommendation letters"
msgstr "Lettres de recommandation"

msgid "Reference:"
msgstr "Référence :"

msgid "Rejected"
msgstr "Rejetée"

msgid "Rejection reason"
msgstr "Motif de refus"

msgid "Remove"
msgstr "Retirer"

msgid "Request signatures"
msgstr "Demander les signatures"

msgid "Residential address"
msgstr "Domicile légal"

msgid "Result"
msgstr "Résultat"

msgid "Results"
msgstr "Résultats"

msgid "SEARCH_SCHOLARSHIP"
msgstr "Bourse de recherche"

msgid "SELF_FUNDING"
msgstr "Fonds propres"

msgid "SIGNING_IN_PROGRESS"
msgstr "Signature en cours"

msgid "SUBMITTED"
msgstr "Soumis"

msgid "Satisfaction"
msgstr "Satisfaction"

msgid "Save"
msgstr "Enregistrer"

msgid "Scholarship"
msgstr "Bourse"

msgid "Scholarship grant"
msgstr "Bourse de recherche"

msgid "Sciences"
msgstr "Sciences"

msgid "Search a person by name"
msgstr "Rechercher une personne par son nom"

msgid "Search a tutor by name"
msgstr "Rechercher un tuteur par son nom"

msgid "Secondary studies"
msgstr "Études secondaires"

msgid "Sector"
msgstr "Secteur"

msgid "Semesters"
msgstr "Semestres"

msgctxt "admission"
msgid "Separate"
msgstr "Séparé(e)"

msgid "Sex"
msgstr "Sexe"

msgid "Signatures requests sent"
msgstr "Demandes de signature envoyées"

msgctxt "admission"
msgid "Single"
msgstr "Célibataire"

msgid "Social sciences"
msgstr "Sciences sociales"

msgid "Speaking ability"
msgstr "Parler"

msgid "Specify scholarship grant"
msgstr "Spécifier la bourse de recherche"

msgid "Specify work contract"
msgstr "Spécifier le contrat de travail"

msgid "Status:"
msgstr "Statut :"

msgid "Street"
msgstr "Rue"

msgid "Street number"
msgstr "Numéro de rue"

msgid "Studies"
msgstr "Études"

msgid "Study cycle type"
msgstr "Type du cycle d'études"

msgid "Study system"
msgstr "Système d'études"

msgid "Submit my decision"
msgstr "Soumettre ma décision"

msgid "Success"
msgstr "Réussite"

msgid "Success with residual credits"
msgstr "Réussite avec crédits résiduels"

msgid "Success without distinction"
msgstr "Réussite sans mention"

msgid "Supervision"
msgstr "Supervision"

msgid "Teaching of general education"
msgstr "Général de transition"

msgid "The Belgian national register number must consist of 11 digits."
msgstr "Le numéro de registre national belge doit être composé de 11 chiffres."

msgid "The curriculum has correctly been updated."
msgstr "Le curriculum a bien été mis à jour."

msgid "The CV doesn't yet contain any experience."
msgstr "Le CV ne contient pas encore d'expérience."

msgid "Thesis institute"
msgstr "Institut de la thèse"

msgid "Thesis location"
msgstr "Lieu de la thèse"

msgid "Thesis redacting language"
msgstr "Langue de rédaction de la thèse"

msgid "This comment will be visible to all users who have access to this page."
msgstr ""
"Ce commentaire sera visible par tous les utilisateurs ayant accès à cette "
"page."

msgid "This comment will only be visible to the administrators."
msgstr "Ce commentaire ne sera visible que par les gestionnaires."

msgid "This document must be detailed, dated and signed."
msgstr "Ce document doit être détaillé, daté et signé."

msgid "This experience has been valuated."
msgstr "Cette expérience a été valorisée."

msgid "This field is required"
msgstr "Ce champ est requis"

msgid "This field is required."
msgstr "Ce champ est requis."

msgid "This is a diploma from"
msgstr "Il s'agit d'un diplôme"

msgid "This language is set more than once."
msgstr "Cette langue est définie plusieurs fois."

msgid "Timetable"
msgstr "Grille horaire"

msgid "Training certificate, with dates, justifying this academic year."
msgstr "Attestation de stage, avec mention des dates, justifiant cette année académique."

msgid "Transition method"
msgstr "Technique de transition"

msgid "Transcript"
msgstr "Relevé de notes"

msgid "Transcript translation"
msgstr "Traduction du relevé de notes"

msgid "Type"
msgstr "Type"

msgid "UCLOUVAIN_ASSISTANT"
msgstr "Assistant UCLouvain"

msgid "Undecided"
msgstr "Non décidé"

msgid "Unemployment"
msgstr "Chômage"

msgid "Unemployment certificate, with dates, justifying this academic year."
msgstr "Attestation de chômage, avec mention des dates, justifiant cette année académique."

msgid "Unknown birth date"
msgstr "Date de naissance exacte inconnue"

msgid "Update"
msgstr "Mettre à jour"

msgid "Update the experience"
msgstr "Mettre à jour l'expérience"

msgid "Upload"
msgstr "Envoyer"

msgid "Upload your CV"
msgstr "Envoyer votre CV"

msgid "View"
msgstr "Voir"

msgid "Volunteering"
msgstr "Bénévolat"

msgid "WBI - Wallonie Bruxelles International"
msgstr "WBI - Wallonie Bruxelles International"

msgid "WORK_CONTRACT"
msgstr "Contrat de travail"

msgid "What diploma did you get (or will you get)?"
msgstr "Quel diplôme avez-vous obtenu (ou obtiendrez-vous) ?"

msgid "What result did you get?"
msgstr "Quel résultat avez-vous obtenu ?"

msgid "What was your last year of UCLouvain enrollment?"
msgstr "Quelle a été votre dernière année d'inscription à l'UCLouvain ?"

msgctxt "admission"
msgid "Widowed"
msgstr "Veuf(ve)"

msgid "Work"
msgstr "Travail"

msgid "Work contract"
msgstr "Contrat de travail"

msgid "Work contract type"
msgstr "Type de contrat de travail"

msgid "Writing ability"
msgstr "Écrire"

msgid "YES"
msgstr "Oui"

msgid "Yes"
msgstr "Oui"

msgid "Yes,No"
msgstr "Oui,Non"

msgid "Yes I have a high school diploma"
msgstr "Oui j'ai déjà un diplôme de fin d'études secondaires"

msgid "You can perform a search based on the location or postal code."
msgstr "Vous pouvez rechercher soit par localité soit par code postal."

msgid "You cannot fill in a language more than once, please correct the form."
msgstr ""
"Vous ne pouvez pas définir une langue plusieurs fois, merci de corriger le "
"formulaire."

msgid "You may lose your changes, are you sure you want to quit?"
msgstr ""
"Vous allez perdre vos modifications, êtes-vous sûr de vouloir quitter ?"

msgid ""
"You must correct your proposition before being able to request signatures."
msgstr ""
"Vous devez corriger votre demande d'admission avant de pouvoir réaliser la "
"demande de signatures."

msgid "Your data has been saved"
msgstr "Vos données ont été enregistrées"

msgid "belgian"
msgstr "belge"

msgid "dd/mm/yyyy"
msgstr "jj/mm/aaaa"

msgid "foreign or international"
msgstr "étranger ou international"

msgid "h/w"
msgstr "h/s"

msgid "hours are required"
msgstr "les heures sont requises"

msgid "label is required"
msgstr "un label est requis"

msgid "yyyy"
msgstr "aaaa"<|MERGE_RESOLUTION|>--- conflicted
+++ resolved
@@ -131,10 +131,12 @@
 msgid "Academic graduation year"
 msgstr "Année d'obtention du diplôme universitaire"
 
-<<<<<<< HEAD
 msgid "Access certificate after a 60 master"
 msgstr "Attestation d'accès après un master 60"
 
+msgid "Access my doctoral students' requests"
+msgstr "Accéder aux dossiers de mes doctorants"
+
 msgid "Acquired credit number"
 msgstr "Crédits acquis"
 
@@ -149,10 +151,6 @@
 
 msgid "Activity type"
 msgstr "Type d'activité"
-=======
-msgid "Access my doctoral students' requests"
-msgstr "Accéder aux dossiers de mes doctorants"
->>>>>>> bdcb15ff
 
 msgid "Add"
 msgstr "Ajouter"
