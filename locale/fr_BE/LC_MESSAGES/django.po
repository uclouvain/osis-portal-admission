--- conflicted
+++ resolved
@@ -774,10 +774,9 @@
 msgid "Proof of identity"
 msgstr "Pièce d'identité"
 
-<<<<<<< HEAD
 msgid "Proposition approval"
 msgstr "Approbation de la proposition"
-=======
+
 msgid "Proximity Commission for Dental Sciences (DENT)"
 msgstr "Commission de proximité de sciences dentaires (DENT)"
 
@@ -807,7 +806,6 @@
 
 msgid "Proximity commission for public health, health and society (SPSS)"
 msgstr "Commission de proximité de santé publique, santé et société (SPSS)"
->>>>>>> 1b20a2a8
 
 msgid "Public defense"
 msgstr "Soutenance publique"
