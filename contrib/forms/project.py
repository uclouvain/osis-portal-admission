# ##############################################################################
#
#    OSIS stands for Open Student Information System. It's an application
#    designed to manage the core business of higher education institutions,
#    such as universities, faculties, institutes and professional schools.
#    The core business involves the administration of students, teachers,
#    courses, programs and so on.
#
#    Copyright (C) 2015-2021 Université catholique de Louvain (http://www.uclouvain.be)
#
#    This program is free software: you can redistribute it and/or modify
#    it under the terms of the GNU General Public License as published by
#    the Free Software Foundation, either version 3 of the License, or
#    (at your option) any later version.
#
#    This program is distributed in the hope that it will be useful,
#    but WITHOUT ANY WARRANTY; without even the implied warranty of
#    MERCHANTABILITY or FITNESS FOR A PARTICULAR PURPOSE.  See the
#    GNU General Public License for more details.
#
#    A copy of this license - GNU General Public License - is available
#    at the root of the source code of this program.  If not,
#    see http://www.gnu.org/licenses/.
#
# ##############################################################################
from dal import autocomplete
from django import forms
from django.conf import settings
from django.utils.translation import get_language, gettext as _

from admission.contrib.enums.admission_type import AdmissionType
from admission.contrib.enums.proximity_commission import ChoixProximityCommissionCDE, ChoixProximityCommissionCDSS
from admission.contrib.enums.experience_precedente import ChoixDoctoratDejaRealise
from admission.contrib.enums.financement import (
    BourseRecherche,
    ChoixTypeContratTravail,
    ChoixTypeFinancement,
)
from admission.contrib.enums.projet import ChoixLangueRedactionThese
from admission.contrib.forms import CustomDateInput, EMPTY_CHOICE, get_thesis_institute_initial_choices, \
    get_thesis_location_initial_choices
from admission.services.autocomplete import AdmissionAutocompleteService
from osis_document.contrib import FileUploadField


class DoctorateAdmissionProjectForm(forms.Form):
    type_admission = forms.ChoiceField(
        label=_("Admission type"),
        choices=AdmissionType.choices(),
        widget=forms.RadioSelect,
    )
    justification = forms.CharField(
        label=_("Brief justification"),
        widget=forms.Textarea(attrs={
            'rows': 2,
            'placeholder': _("Detail here the reasons which justify the recourse to a provisory admission.")
        }),
        required=False,
    )
    commission_proximite_cde = forms.ChoiceField(
        label=_("Proximity commission"),
        choices=EMPTY_CHOICE + ChoixProximityCommissionCDE.choices(),
        required=False,
    )
    commission_proximite_cdss = forms.ChoiceField(
        label=_("Proximity commission"),
        choices=EMPTY_CHOICE + ChoixProximityCommissionCDSS.choices(),
        required=False,
    )

    type_financement = forms.ChoiceField(
        label=_("Financing type"),
        choices=EMPTY_CHOICE + ChoixTypeFinancement.choices(),
        required=False,
    )
    type_contrat_travail = forms.ChoiceField(
        label=_("Work contract type"),
        choices=EMPTY_CHOICE + ChoixTypeContratTravail.choices(),
        required=False,
    )
    type_contrat_travail_other = forms.CharField(
        label=_("Specify work contract"),
        required=False,
    )
    eft = forms.IntegerField(
        # xgettext:no-python-format
        label=_("Full-time equivalent (as %)"),
        min_value=0,
        max_value=100,
        required=False,
    )
    bourse_recherche = forms.ChoiceField(
        label=_("Scholarship grant"),
        choices=EMPTY_CHOICE + BourseRecherche.choices(),
        required=False,
    )
    bourse_recherche_other = forms.CharField(
        label=_("Specify scholarship grant"),
        max_length=255,
        required=False,
    )
    duree_prevue = forms.IntegerField(
        label=_("Estimated time to complete the doctorate (in months)"),
        min_value=0,
        max_value=100,
        required=False,
    )
    temps_consacre = forms.IntegerField(
        label=_("Allocated time for the thesis (in EFT)"),
        min_value=0,
        max_value=1000,
        required=False,
    )

    titre_projet = forms.CharField(
        label=_("Project title"),
        required=False,
    )
    institut_these = forms.CharField(
        label=_("Thesis institute"),
        widget=autocomplete.ListSelect2(
            url="admission:autocomplete:entity",
            attrs={
                'data-minimum-input-length': 3,
            },
        ),
        required=False,
    )
    lieu_these = forms.CharField(
        label=_("Thesis location"),
        widget=autocomplete.ListSelect2(
            url="admission:autocomplete:entity-place",
            forward=['institut_these'],
            attrs={
                'data-minimum-results-for-search': 'Infinity',  # Hide the search box
            },
        ),
        required=False,
    )
    autre_lieu_these = forms.CharField(
        label=_("Other thesis location"),
        required=False,
        help_text=_("Only to provide if the address is not available in the previous field."),
    )
    resume_projet = forms.CharField(
        label=_("Project resume"),
        required=False,
        widget=forms.Textarea,
    )
    documents_projet = FileUploadField(
        label=_("Project documents"),
        required=False,
    )
    graphe_gantt = FileUploadField(
        label=_("Gantt graph"),
        required=False,
    )
    proposition_programme_doctoral = FileUploadField(
        label=_("Doctoral project proposition") + _(" (template downloadable on the CDD site)"),
        required=False,
    )
    projet_formation_complementaire = FileUploadField(
        label=_("Complementary training project"),
        required=False,
    )
    lettres_recommandation = FileUploadField(
        label=_("Recommendation letters"),
        required=False,
    )
    langue_redaction_these = forms.ChoiceField(
        label=_("Thesis redacting language"),
        choices=ChoixLangueRedactionThese.choices(),
        initial=ChoixLangueRedactionThese.UNDECIDED.name,
        required=False,
    )
    doctorat_deja_realise = forms.ChoiceField(
        label=_("PhD already done"),
        choices=ChoixDoctoratDejaRealise.choices(),
        initial=ChoixDoctoratDejaRealise.NO.name,
        required=False,
    )
    institution = forms.CharField(
        label=_("Institution"),
        required=False,
    )
    date_soutenance = forms.DateField(
        label=_("Defense date"),
        widget=CustomDateInput(),
        required=False,
    )
    raison_non_soutenue = forms.CharField(
        label=_("No defense reason"),
        widget=forms.Textarea(attrs={
            'rows': 2,
        }),
        required=False,
    )

    class Media:
        js = ('dependsOn.min.js',)

<<<<<<< HEAD
    def __init__(self, hide_bureau_field=True, *args, **kwargs):
        person = kwargs.pop('person', None)
=======
    def __init__(self, hide_proximity_commission_fields=True, *args, **kwargs):
        kwargs.pop('person', None)
>>>>>>> 1b20a2a8
        super().__init__(*args, **kwargs)
        # Set type_contrat_travail to OTHER if value is not from enum
        if (
                self.initial.get('type_contrat_travail')
                and self.initial['type_contrat_travail'] not in ChoixTypeContratTravail.get_names()
        ):
            self.initial['type_contrat_travail_other'] = self.initial['type_contrat_travail']
            self.initial['type_contrat_travail'] = ChoixTypeContratTravail.OTHER.name

        # Set bourse_recherche to OTHER if value is not from enum
        if (
                self.initial.get('bourse_recherche')
                and self.initial['bourse_recherche'] not in BourseRecherche.get_names()
        ):
            self.initial['bourse_recherche_other'] = self.initial['bourse_recherche']
            self.initial['bourse_recherche'] = BourseRecherche.OTHER.name

        # Remove proximity commission fields if doctoral commission is not CDE or CDSS
        if hide_proximity_commission_fields:
            self.fields['commission_proximite_cde'].widget = forms.HiddenInput()
            self.fields['commission_proximite_cdss'].widget = forms.HiddenInput()

        # Add the specified institute in the choices of the related field
        if self.initial.get('institut_these'):
            self.fields['institut_these'].widget.choices = get_thesis_institute_initial_choices(
                self.data.get(self.add_prefix("institut_these"), self.initial.get("institut_these")),
                person
            )

        # Add the specified thesis position in the choices of the related field
        if self.initial.get('lieu_these'):
            self.fields['lieu_these'].widget.choices = get_thesis_location_initial_choices(
                self.data.get(self.add_prefix("lieu_these"), self.initial.get("lieu_these")),
            )

    def clean(self):
        data = super().clean()

        # Some consistency checks
        if data.get('type_financement') == ChoixTypeFinancement.WORK_CONTRACT.name:
            if not data.get('type_contrat_travail') and not data.get('type_contrat_travail_other'):
                self.add_error('type_contrat_travail', _("This field is required."))
            elif (data.get('type_contrat_travail') == ChoixTypeContratTravail.OTHER.name
                  and not data.get('type_contrat_travail_other')):
                self.add_error('type_contrat_travail_other', _("This field is required."))

            if not data.get('eft'):
                self.add_error('eft', _("This field is required."))

        elif data.get('type_financement') == ChoixTypeFinancement.SEARCH_SCHOLARSHIP.name:
            if not data.get('bourse_recherche') and not data.get('bourse_recherche_other'):
                self.add_error('bourse_recherche', _("This field is required."))
            elif (data.get('bourse_recherche') == BourseRecherche.OTHER.name
                  and not data.get('bourse_recherche_other')):
                self.add_error('bourse_recherche_other', _("This field is required."))

        return data


class DoctorateAdmissionProjectCreateForm(DoctorateAdmissionProjectForm):
    sector = forms.CharField(
        label=_("Sector"),
        widget=autocomplete.Select2(),
    )
    doctorate = forms.CharField(
        label=_("Doctorate"),
        widget=autocomplete.ListSelect2(url="admission:autocomplete:doctorate", forward=['sector']),
    )

    def __init__(self, person=None, *args, **kwargs):
        self.person = person
        super().__init__(hide_proximity_commission_fields=False, *args, **kwargs)
        self.fields['sector'].widget.choices = (
                [('', '-')]
                + [
                    (sector.sigle, "{sigle} - {intitule}".format(
                        sigle=sector.sigle,
                        intitule=sector.intitule_fr if get_language() == settings.LANGUAGE_CODE
                        else sector.intitule_en,
                    ))
                    for sector in AdmissionAutocompleteService.get_sectors(person)
                ]
        )

        # If we have a POST value, set the doctorate
        data = kwargs.get('data', None)
        if data and data.get('doctorate'):
            # Populate doctorate choices
            doctorate = self.get_selected_doctorate(data.get('sector'), data.get('doctorate'))
            self.fields['doctorate'].widget.choices = [
                (
                    "{doctorat.sigle}-{doctorat.annee}".format(doctorat=doctorate),
                    "{sigle} - {intitule}".format(
                        sigle=doctorate.sigle,
                        intitule=doctorate.intitule_fr if get_language() == settings.LANGUAGE_CODE
                        else doctorate.intitule_en,
                    ),
                )
            ]
            # This is used in the template to make proximity commission field appear
            self.doctorate_data = dict(
                id="{result.sigle}-{result.annee}".format(result=doctorate),
                sigle_entite_gestion=doctorate.sigle_entite_gestion,
            )

    def clean(self):
        cleaned_data = super().clean()

        if self.doctorate_data['sigle_entite_gestion'] == 'CDE' and not cleaned_data.get('commission_proximite_cde'):
            self.add_error('commission_proximite_cde', _("This field is required."))

        if self.doctorate_data['sigle_entite_gestion'] == 'CDSS' and not cleaned_data.get('commission_proximite_cdss'):
            self.add_error('commission_proximite_cdss', _("This field is required."))

        return cleaned_data

    def get_selected_doctorate(self, sector, doctorat):
        doctorats = AdmissionAutocompleteService.get_doctorates(self.person, sector)
        return next(  # pragma: no branch
            d for d in doctorats
            if doctorat == "{doctorat.sigle}-{doctorat.annee}".format(doctorat=d)
        )<|MERGE_RESOLUTION|>--- conflicted
+++ resolved
@@ -199,13 +199,8 @@
     class Media:
         js = ('dependsOn.min.js',)
 
-<<<<<<< HEAD
-    def __init__(self, hide_bureau_field=True, *args, **kwargs):
+    def __init__(self, hide_proximity_commission_fields=True, *args, **kwargs):
         person = kwargs.pop('person', None)
-=======
-    def __init__(self, hide_proximity_commission_fields=True, *args, **kwargs):
-        kwargs.pop('person', None)
->>>>>>> 1b20a2a8
         super().__init__(*args, **kwargs)
         # Set type_contrat_travail to OTHER if value is not from enum
         if (
