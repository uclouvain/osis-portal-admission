# ##############################################################################
#
#    OSIS stands for Open Student Information System. It's an application
#    designed to manage the core business of higher education institutions,
#    such as universities, faculties, institutes and professional schools.
#    The core business involves the administration of students, teachers,
#    courses, programs and so on.
#
#    Copyright (C) 2015-2021 Université catholique de Louvain (http://www.uclouvain.be)
#
#    This program is free software: you can redistribute it and/or modify
#    it under the terms of the GNU General Public License as published by
#    the Free Software Foundation, either version 3 of the License, or
#    (at your option) any later version.
#
#    This program is distributed in the hope that it will be useful,
#    but WITHOUT ANY WARRANTY; without even the implied warranty of
#    MERCHANTABILITY or FITNESS FOR A PARTICULAR PURPOSE.  See the
#    GNU General Public License for more details.
#
#    A copy of this license - GNU General Public License - is available
#    at the root of the source code of this program.  If not,
#    see http://www.gnu.org/licenses/.
#
# ##############################################################################

from .autocomplete import *
<<<<<<< HEAD
from .detail_tabs import *
from .form_tabs import *
from .doctorate import *
from .person import *
=======
from .detail_tabs.project import *
from .form_tabs.project import *
from .list import *
# from .person import *

__all__ = [
    "DoctorateAutocomplete",
    "DoctorateAdmissionListView",
    "DoctorateAdmissionProjectFormView",
]
>>>>>>> b049dbd3
<|MERGE_RESOLUTION|>--- conflicted
+++ resolved
@@ -25,20 +25,18 @@
 # ##############################################################################
 
 from .autocomplete import *
-<<<<<<< HEAD
-from .detail_tabs import *
-from .form_tabs import *
-from .doctorate import *
-from .person import *
-=======
 from .detail_tabs.project import *
 from .form_tabs.project import *
 from .list import *
-# from .person import *
+from .person import *
 
 __all__ = [
     "DoctorateAutocomplete",
     "DoctorateAdmissionListView",
     "DoctorateAdmissionProjectFormView",
-]
->>>>>>> b049dbd3
+    "DoctorateAdmissionProjectDetailView",
+    "DoctorateAdmissionPersonFormView",
+    "DoctorateAdmissionPersonDetailView",
+    "DoctorateAdmissionCoordonneesFormView",
+    "DoctorateAdmissionCoordonneesDetailView",
+]