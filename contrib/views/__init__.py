# ##############################################################################
#
#    OSIS stands for Open Student Information System. It's an application
#    designed to manage the core business of higher education institutions,
#    such as universities, faculties, institutes and professional schools.
#    The core business involves the administration of students, teachers,
#    courses, programs and so on.
#
#    Copyright (C) 2015-2021 Université catholique de Louvain (http://www.uclouvain.be)
#
#    This program is free software: you can redistribute it and/or modify
#    it under the terms of the GNU General Public License as published by
#    the Free Software Foundation, either version 3 of the License, or
#    (at your option) any later version.
#
#    This program is distributed in the hope that it will be useful,
#    but WITHOUT ANY WARRANTY; without even the implied warranty of
#    MERCHANTABILITY or FITNESS FOR A PARTICULAR PURPOSE.  See the
#    GNU General Public License for more details.
#
#    A copy of this license - GNU General Public License - is available
#    at the root of the source code of this program.  If not,
#    see http://www.gnu.org/licenses/.
#
# ##############################################################################

from .autocomplete import *
from .cancel import DoctorateAdmissionCancelView
from .signatures import DoctorateAdmissionRequestSignaturesView
from .list import *
<<<<<<< HEAD
from .detail_tabs.curriculum import *
from .form_tabs.curriculum import *
=======
from .form_tabs.supervision import DoctorateAdmissionRemoveActorView
>>>>>>> 19fbfb30

__all__ = [
    "DoctorateAutocomplete",
    "DoctorateAdmissionListView",
<<<<<<< HEAD
    "DoctorateAdmissionProjectFormView",
    "DoctorateAdmissionProjectDetailView",
    "DoctorateAdmissionPersonFormView",
    "DoctorateAdmissionPersonDetailView",
    "DoctorateAdmissionCoordonneesFormView",
    "DoctorateAdmissionCoordonneesDetailView",
    "DoctorateAdmissionCurriculumFormView",
    "DoctorateAdmissionCurriculumDetailView",
=======
    "DoctorateAdmissionRemoveActorView",
    "DoctorateAdmissionCancelView",
    "DoctorateAdmissionRequestSignaturesView",
>>>>>>> 19fbfb30
]<|MERGE_RESOLUTION|>--- conflicted
+++ resolved
@@ -28,28 +28,22 @@
 from .cancel import DoctorateAdmissionCancelView
 from .signatures import DoctorateAdmissionRequestSignaturesView
 from .list import *
-<<<<<<< HEAD
 from .detail_tabs.curriculum import *
+from .form_tabs.supervision import DoctorateAdmissionRemoveActorView
 from .form_tabs.curriculum import *
-=======
-from .form_tabs.supervision import DoctorateAdmissionRemoveActorView
->>>>>>> 19fbfb30
 
 __all__ = [
     "DoctorateAutocomplete",
     "DoctorateAdmissionListView",
-<<<<<<< HEAD
     "DoctorateAdmissionProjectFormView",
     "DoctorateAdmissionProjectDetailView",
     "DoctorateAdmissionPersonFormView",
     "DoctorateAdmissionPersonDetailView",
     "DoctorateAdmissionCoordonneesFormView",
     "DoctorateAdmissionCoordonneesDetailView",
-    "DoctorateAdmissionCurriculumFormView",
-    "DoctorateAdmissionCurriculumDetailView",
-=======
     "DoctorateAdmissionRemoveActorView",
     "DoctorateAdmissionCancelView",
     "DoctorateAdmissionRequestSignaturesView",
->>>>>>> 19fbfb30
+    "DoctorateAdmissionCurriculumFormView",
+    "DoctorateAdmissionCurriculumDetailView",
 ]