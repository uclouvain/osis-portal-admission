# ##############################################################################
#
#    OSIS stands for Open Student Information System. It's an application
#    designed to manage the core business of higher education institutions,
#    such as universities, faculties, institutes and professional schools.
#    The core business involves the administration of students, teachers,
#    courses, programs and so on.
#
#    Copyright (C) 2015-2021 Université catholique de Louvain (http://www.uclouvain.be)
#
#    This program is free software: you can redistribute it and/or modify
#    it under the terms of the GNU General Public License as published by
#    the Free Software Foundation, either version 3 of the License, or
#    (at your option) any later version.
#
#    This program is distributed in the hope that it will be useful,
#    but WITHOUT ANY WARRANTY; without even the implied warranty of
#    MERCHANTABILITY or FITNESS FOR A PARTICULAR PURPOSE.  See the
#    GNU General Public License for more details.
#
#    A copy of this license - GNU General Public License - is available
#    at the root of the source code of this program.  If not,
#    see http://www.gnu.org/licenses/.
#
# ##############################################################################
from django.conf import settings
from django.contrib.auth.mixins import LoginRequiredMixin
from django.shortcuts import resolve_url
from django.utils.translation import get_language
from django.views.generic import FormView

from admission.contrib.enums.financement import BourseRecherche, ChoixTypeContratTravail
from admission.contrib.forms.project import DoctorateAdmissionProjectCreateForm, DoctorateAdmissionProjectForm
<<<<<<< HEAD
from admission.services.action_links import AdmissionLinksService
=======
from admission.services.autocomplete import AdmissionAutocompleteService
>>>>>>> 0a708054
from admission.services.mixins import WebServiceFormMixin
from admission.services.proposition import AdmissionPropositionService, PropositionBusinessException
from osis_document.api.utils import get_remote_token


class DoctorateAdmissionProjectFormView(LoginRequiredMixin, WebServiceFormMixin, FormView):
    template_name = 'admission/doctorate/form_tab_project.html'
    proposition = None
    error_mapping = {
        PropositionBusinessException.JustificationRequiseException: 'justification',
        PropositionBusinessException.BureauCDEInconsistantException: 'bureau_cde',
        PropositionBusinessException.ContratTravailInconsistantException: 'type_contrat_travail',
        PropositionBusinessException.DoctoratNonTrouveException: 'doctorate',
        PropositionBusinessException.InstitutionInconsistanteException: 'institution',
    }

    @property
    def is_update_form(self):
        return 'pk' in self.kwargs

    def get_form_class(self):
        if self.is_update_form:
            return DoctorateAdmissionProjectForm
        return DoctorateAdmissionProjectCreateForm

    def get_form_kwargs(self):
        kwargs = super().get_form_kwargs()
        kwargs['person'] = self.request.user.person
        return kwargs

    def get_initial(self):
        if self.is_update_form:
            self.proposition = AdmissionPropositionService.get_proposition(
                person=self.request.user.person,
                uuid=str(self.kwargs['pk']),
            )
            initial = {
                **self.proposition.to_dict(),
                'sector': self.proposition.code_secteur_formation,
                'doctorate': "{sigle}-{annee}".format(
                    sigle=self.proposition.sigle_doctorat,
                    annee=self.proposition.annee_doctorat,
                ),
            }
            document_fields = [
                'documents_projet',
                'graphe_gantt',
                'proposition_programme_doctoral',
                'projet_formation_complementaire',
            ]
            for field in document_fields:
                initial[field] = [get_remote_token(document, write_token=True)
                                  for document in getattr(self.proposition, field)]
            return initial
        return super().get_initial()

    def prepare_data(self, data):
        # Process the form data to match API
        data['type_contrat_travail'] = (
            data['type_contrat_travail_other']
            if data['type_contrat_travail'] == ChoixTypeContratTravail.OTHER.name
            else data['type_contrat_travail']
        )
        data['bourse_recherche'] = (
            data['bourse_recherche_other'] if data['bourse_recherche'] == BourseRecherche.OTHER.name
            else data['bourse_recherche']
        )
        data.pop('type_contrat_travail_other')
        data.pop('bourse_recherche_other')

        return data

    def call_webservice(self, data):
        if not self.is_update_form:
            doctorate_value = data.pop('doctorate', '')
            data = dict(
                **data,
                sigle_formation=doctorate_value.split('-')[0],
                annee_formation=int(doctorate_value.split('-')[-1]),
                matricule_candidat=self.request.user.person.global_id,
            )
            data.pop('sector')
            self.response = AdmissionPropositionService.create_proposition(person=self.request.user.person, **data)
        else:
            data['uuid'] = str(self.kwargs['pk'])
            AdmissionPropositionService.update_proposition(person=self.request.user.person, **data)

    def get_context_data(self, **kwargs):
        context = super().get_context_data(**kwargs)
        if self.is_update_form:
            context['admission'] = self.proposition
<<<<<<< HEAD
        else:
            # Check the user can create a new proposition
            links = AdmissionLinksService.get_action_links(
                person=self.request.user.person,
            )["links"]
            context['can_save'] = 'url' in links['create_proposition']

        return context
=======
            # Lookup sector label from API
            attr_name = 'intitule_fr' if get_language() == settings.LANGUAGE_CODE else 'intitule_en'
            context['sector_label'] = [
                getattr(s, attr_name) for s in AdmissionAutocompleteService.get_sectors(self.request.user.person)
                if s.sigle == self.proposition.code_secteur_formation
            ][0]
        return context

    def get_success_url(self):
        if hasattr(self, 'response'):
            return resolve_url('admission:doctorate-detail:project', pk=self.response.uuid)
        return super().get_success_url()
>>>>>>> 0a708054
<|MERGE_RESOLUTION|>--- conflicted
+++ resolved
@@ -31,11 +31,8 @@
 
 from admission.contrib.enums.financement import BourseRecherche, ChoixTypeContratTravail
 from admission.contrib.forms.project import DoctorateAdmissionProjectCreateForm, DoctorateAdmissionProjectForm
-<<<<<<< HEAD
-from admission.services.action_links import AdmissionLinksService
-=======
+from admission.services.action_links import ActionLinksService
 from admission.services.autocomplete import AdmissionAutocompleteService
->>>>>>> 0a708054
 from admission.services.mixins import WebServiceFormMixin
 from admission.services.proposition import AdmissionPropositionService, PropositionBusinessException
 from osis_document.api.utils import get_remote_token
@@ -127,26 +124,21 @@
         context = super().get_context_data(**kwargs)
         if self.is_update_form:
             context['admission'] = self.proposition
-<<<<<<< HEAD
-        else:
-            # Check the user can create a new proposition
-            links = AdmissionLinksService.get_action_links(
-                person=self.request.user.person,
-            )["links"]
-            context['can_save'] = 'url' in links['create_proposition']
-
-        return context
-=======
             # Lookup sector label from API
             attr_name = 'intitule_fr' if get_language() == settings.LANGUAGE_CODE else 'intitule_en'
             context['sector_label'] = [
                 getattr(s, attr_name) for s in AdmissionAutocompleteService.get_sectors(self.request.user.person)
                 if s.sigle == self.proposition.code_secteur_formation
             ][0]
+        else:
+            # Check the user can create a new proposition
+            links = ActionLinksService.get_action_links(
+                person=self.request.user.person,
+            )["links"]
+            context['can_save'] = 'url' in links['create_proposition']
         return context
 
     def get_success_url(self):
         if hasattr(self, 'response'):
             return resolve_url('admission:doctorate-detail:project', pk=self.response.uuid)
-        return super().get_success_url()
->>>>>>> 0a708054
+        return super().get_success_url()